--- conflicted
+++ resolved
@@ -1,4 +1,3 @@
-<<<<<<< HEAD
 ## v1.2.0 [unreleased]
 
 ### Release Notes
@@ -12,10 +11,7 @@
 
 - [#7621](https://github.com/influxdata/influxdb/issues/7621): Expand string and boolean fields when using a wildcard with `sample()`.
 
-## v1.1.0 [unreleased]
-=======
 ## v1.1.0 [2016-11-14]
->>>>>>> 800da573
 
 ### Release Notes
 
@@ -105,10 +101,7 @@
 - [#7526](https://github.com/influxdata/influxdb/issues/7526): Truncate the version string when linking to the documentation.
 - [#7548](https://github.com/influxdata/influxdb/issues/7548): Fix output duration units for SHOW QUERIES.
 - [#7564](https://github.com/influxdata/influxdb/issues/7564): Fix incorrect grouping when multiple aggregates are used with sparse data.
-<<<<<<< HEAD
 - [#7448](https://github.com/influxdata/influxdb/pull/7448): Fix Retention Policy Inconsistencies
-=======
->>>>>>> 800da573
 - [#7606](https://github.com/influxdata/influxdb/pull/7606): Avoid deadlock when `max-row-limit` is hit.
 
 ## v1.0.2 [2016-10-05]
