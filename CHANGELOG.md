## v1.4.0 [unreleased]

### Breaking changes

* You can no longer specify a different `ORDER BY` clause in a subquery than the one in the top level query. This functionality never worked properly, but was not explicitly forbidden.

### Configuration Changes

#### `[collectd]` Section

* `parse-multivalue-plugin` was added with a default of `split`.  When set to `split`, multivalue plugin data (e.g. df free:5000,used:1000) will be split into separate measurements (e.g., (df_free, value=5000) (df_used, value=1000)).  When set to `join`, multivalue plugin will be stored as a single multi-value measurement (e.g., (df, free=5000,used=1000)).

### Features

- [#8574](https://github.com/influxdata/influxdb/pull/8574): Add 'X-Influxdb-Build' to http response headers so users can identify if a response is from an OSS or Enterprise service.
- [#8426](https://github.com/influxdata/influxdb/issues/8426): Add `parse-multivalue-plugin` to allow users to choose how multivalue plugins should be handled by the collectd service.
- [#8548](https://github.com/influxdata/influxdb/issues/8548): Allow panic recovery to be disabled when investigating server issues.
- [#8525](https://github.com/influxdata/influxdb/issues/8525): Support http pipelining for /query endpoint.
- [#8652](https://github.com/influxdata/influxdb/pull/8652): Reduce allocations when reading data
- [#8592](https://github.com/influxdata/influxdb/pull/8592): Mutex profiles are now available.
- [#8669](https://github.com/influxdata/influxdb/pull/8669): TSI Index Migration Tool
- [#7195](https://github.com/influxdata/influxdb/issues/7195): Support SHOW CARDINALITY queries.
- [#8711](https://github.com/influxdata/influxdb/pull/8711): Batch up writes for monitor service
- [#8572](https://github.com/influxdata/influxdb/pull/8572): All errors from queries or writes are available via X-InfluxDB-Error header, and 5xx error messages will be written to server logs.
- [#8662](https://github.com/influxdata/influxdb/pull/8662): Improve test coverage across both indexes.
- [#8611](https://github.com/influxdata/influxdb/issues/8611): Respect X-Request-Id/Request-Id headers.
- [#8572](https://github.com/influxdata/influxdb/issues/8668): InfluxDB now uses MIT licensed version of BurntSushi/toml.
- [#8752](https://github.com/influxdata/influxdb/pull/8752): Use system cursors for measurement, series, and tag key meta queries.
- [#6563](https://github.com/influxdata/influxdb/issues/6563): Support Ctrl+C to cancel a running query in the Influx CLI. Thanks @emluque!
- [#8776](https://github.com/influxdata/influxdb/pull/8776): Initial implementation of explain plan.
- [#8791](https://github.com/influxdata/influxdb/pull/8791): Include the number of scanned cached values in the iterator cost.
- [#8784](https://github.com/influxdata/influxdb/pull/8784): Add support for the Prometheus remote read and write APIs.
- [#8851](https://github.com/influxdata/influxdb/pull/8851): Improve performance of `Include` and `Exclude` functions
- [#8854](https://github.com/influxdata/influxdb/pull/8854): Report the task status for a query.
- [#8853](https://github.com/influxdata/influxdb/pull/8853): Reduce allocations, improve `readEntries` performance by simplifying loop
- [#8830](https://github.com/influxdata/influxdb/issues/8830): Separate importer log statements to stdout and stderr.
- [#8857](https://github.com/influxdata/influxdb/pull/8857): Improve performance of Bloom Filter in TSI index.
- [#8897](https://github.com/influxdata/influxdb/pull/8897): Add message pack format for query responses.

### Bugfixes

- [#8480](https://github.com/influxdata/influxdb/pull/8480): Change the default stats interval to 1 second instead of 10 seconds.
- [#8466](https://github.com/influxdata/influxdb/issues/8466): illumos build broken on syscall.Mmap
- [#8124](https://github.com/influxdata/influxdb/issues/8124): Prevent privileges on non-existent databases from being set.
- [#8461](https://github.com/influxdata/influxdb/issues/8461) influxd backup tool will now separate out its logging to stdout and stderr. Thanks @xginn8!
- [#8558](https://github.com/influxdata/influxdb/issues/8558): Dropping measurement used several GB disk space
- [#8569](https://github.com/influxdata/influxdb/issues/8569): Fix the cq start and end times to use unix timestamps.
- [#8590](https://github.com/influxdata/influxdb/issues/8590): influx cli case sensitivity.
- [#8601](https://github.com/influxdata/influxdb/pull/8601): Fixed time boundaries for continuous queries with time zones.
- [#8097](https://github.com/influxdata/influxdb/pull/8097): Return query parsing errors in CSV formats.
- [#8607](https://github.com/influxdata/influxdb/issues/8607): Fix time zone shifts when the shift happens on a time zone boundary.
- [#8639](https://github.com/influxdata/influxdb/issues/8639): Parse time literals using the time zone in the select statement.
- [#8694](https://github.com/influxdata/influxdb/issues/8694): Reduce CPU usage when checking series cardinality
- [#8677](https://github.com/influxdata/influxdb/issues/8677): Fix backups when snapshot is empty.
- [#8706](https://github.com/influxdata/influxdb/pull/8706): Cursor leak, resulting in an accumulation of `.tsm.tmp` files after compactions.
- [#8712](https://github.com/influxdata/influxdb/pull/8712): Improve condition parsing.
- [#8716](https://github.com/influxdata/influxdb/pull/8716): Ensure inputs are closed on error. Add runtime GC finalizer as additional guard to close iterators
- [#8695](https://github.com/influxdata/influxdb/issues/8695): Fix merging bug on system iterators.
- [#8699](https://github.com/influxdata/influxdb/issues/8699): Force subqueries to match the parent queries ordering.
- [#8755](https://github.com/influxdata/influxdb/pull/8755): Fix race condition accessing `seriesByID` map.
- [#8766](https://github.com/influxdata/influxdb/pull/8766): Fix deadlock when calling `SeriesIDsAllOrByExpr`
- [#8638](https://github.com/influxdata/influxdb/issues/8638): Fix `influx_inspect export` so it skips missing files.
- [#8770](https://github.com/influxdata/influxdb/pull/8770): Reduce how long it takes to walk the varrefs in an expression.
- [#8787](https://github.com/influxdata/influxdb/issues/8787): panic: runtime error: invalid memory address or nil pointer dereference.
- [#8697](https://github.com/influxdata/influxdb/issues/8697): Drop Series Cause Write Fail/Write Timeouts/High Memory Usage
- [#8741](https://github.com/influxdata/influxdb/issues/8741): Fix increased memory usage in cache and wal readers
- [#8749](https://github.com/influxdata/influxdb/issues/8749): An OSS read-only user should be able to list measurements on a database
- [#8678](https://github.com/influxdata/influxdb/issues/8678): Ensure time and tag-based condition can be used with tsi1 index when deleting.
- [#8848](https://github.com/influxdata/influxdb/issues/8848): Prevent deadlock when doing math on the result of a subquery.
- [#8895](https://github.com/influxdata/influxdb/issues/8895): Fix a minor memory leak in batching points in tsdb.

## v1.3.4 [unreleased]

### Bugfixes

- [#8701](https://github.com/influxdata/influxdb/pull/8701): Fix drop measurement not dropping all data
- [#8713](https://github.com/influxdata/influxdb/issues/8713): Deadlock when dropping measurement and writing
- [#8726](https://github.com/influxdata/influxdb/pull/8726): Fix leaking tmp file when large compaction aborted

<<<<<<< HEAD
## v1.3.3 [2017-08-10]
=======

## v1.3.3 [unreleased]
>>>>>>> 1566deb3

### Bugfixes

- [#8681](https://github.com/influxdata/influxdb/pull/8681): Resolves a memory leak when NewReaderIterator creates a nilFloatIterator, the reader is not closed

## v1.3.2 [2017-08-04]

### Bugfixes

- [#8629](https://github.com/influxdata/influxdb/pull/8629): Interrupt in progress TSM compactions
- [#8630](https://github.com/influxdata/influxdb/pull/8630): Prevent excessive memory usage when dropping series
- [#8640](https://github.com/influxdata/influxdb/issues/8640): Significantly improve performance of SHOW TAG VALUES.

## v1.3.1 [2017-07-20]

### Bugfixes

- [#8559](https://github.com/influxdata/influxdb/issues/8559): Ensure temporary TSM files get cleaned up when compaction aborted.
- [#8500](https://github.com/influxdata/influxdb/issues/8500): InfluxDB goes unresponsive
- [#8531](https://github.com/influxdata/influxdb/issues/8531): Duplicate points generated via INSERT after DELETE
- [#8569](https://github.com/influxdata/influxdb/issues/8569): Fix the cq start and end times to use unix timestamps.

## v1.3.0 [2017-06-21]

### Release Notes

#### Continuous Query Statistics

When enabled, each time a continuous query is completed, a number of details regarding the execution are written to the `cq_query` measurement of the internal monitor database (`_internal` by default). The tags and fields of interest are

| tag / field       | description                                        |
|:----------------- |:-------------------------------------------------- |
| `db`              | name of database                                   |
| `cq`              | name of continuous query                           |
| `durationNS`      | query execution time in nanoseconds                |
| `startTime`       | lower bound of time range                          |
| `endTime`         | upper bound of time range                          |
| `pointsWrittenOK` | number of points written to the target measurement |


* `startTime` and `endTime` are UNIX timestamps, in nanoseconds.
* The number of points written is also included in CQ log messages.

### Removals

The admin UI is removed and unusable in this release. The `[admin]` configuration section will be ignored.

### Configuration Changes

* The top-level config `bind-address` now defaults to `localhost:8088`.
  The previous default was just `:8088`, causing the backup and restore port to be bound on all available interfaces (i.e. including interfaces on the public internet).

The following new configuration options are available.

#### `[http]` Section

* `max-body-size` was added with a default of 25,000,000, but can be disabled by setting it to 0.
  Specifies the maximum size (in bytes) of a client request body. When a client sends data that exceeds
  the configured maximum size, a `413 Request Entity Too Large` HTTP response is returned.
  
#### `[continuous_queries]` Section

* `query-stats-enabled` was added with a default of `false`. When set to `true`, continuous query execution statistics are written to the default monitor store.

### Features

- [#8512](https://github.com/influxdata/influxdb/pull/8512): Switch to LogLog-Beta Cardinality estimation
- [#8143](https://github.com/influxdata/influxdb/pull/8143): Add WAL sync delay
- [#7977](https://github.com/influxdata/influxdb/issues/7977): Add chunked request processing back into the Go client v2
- [#7974](https://github.com/influxdata/influxdb/pull/7974): Allow non-admin users to execute SHOW DATABASES.
- [#7948](https://github.com/influxdata/influxdb/pull/7948): Reduce memory allocations by reusing gzip.Writers across requests
- [#7776](https://github.com/influxdata/influxdb/issues/7776): Add system information to /debug/vars.
- [#7553](https://github.com/influxdata/influxdb/issues/7553): Add modulo operator to the query language.
- [#7856](https://github.com/influxdata/influxdb/issues/7856): Failed points during an import now result in a non-zero exit code.
- [#7821](https://github.com/influxdata/influxdb/issues/7821): Expose some configuration settings via SHOW DIAGNOSTICS
- [#8025](https://github.com/influxdata/influxdb/issues/8025): Support single and multiline comments in InfluxQL.
- [#6541](https://github.com/influxdata/influxdb/issues/6541): Support timezone offsets for queries.
- [#8194](https://github.com/influxdata/influxdb/pull/8194): Add "integral" function to InfluxQL.
- [#7393](https://github.com/influxdata/influxdb/issues/7393): Add "non_negative_difference" function to InfluxQL.
- [#8042](https://github.com/influxdata/influxdb/issues/8042): Add bitwise AND, OR and XOR operators to the query language.
- [#8302](https://github.com/influxdata/influxdb/pull/8302): Write throughput/concurrency improvements
- [#8273](https://github.com/influxdata/influxdb/issues/8273): Remove the admin UI.
- [#8327](https://github.com/influxdata/influxdb/pull/8327): Update to go1.8.1
- [#8348](https://github.com/influxdata/influxdb/pull/8348): Add max concurrent compaction limits
- [#8366](https://github.com/influxdata/influxdb/pull/8366): Add TSI support tooling.
- [#8350](https://github.com/influxdata/influxdb/pull/8350): Track HTTP client requests for /write and /query with /debug/requests.
- [#8384](https://github.com/influxdata/influxdb/pull/8384): Write and compaction stability
- [#7862](https://github.com/influxdata/influxdb/pull/7861): Add new profile endpoint for gathering all debug profiles and querues in single archive.
- [#8390](https://github.com/influxdata/influxdb/issues/8390): Add nanosecond duration literal support.
- [#8394](https://github.com/influxdata/influxdb/pull/8394): Optimize top() and bottom() using an incremental aggregator.
- [#7129](https://github.com/influxdata/influxdb/issues/7129): Maintain the tags of points selected by top() or bottom() when writing the results.
- [#8188](https://github.com/influxdata/influxdb/issues/8188): Write CQ stats to _internal

### Bugfixes

- [#8187](https://github.com/influxdata/influxdb/pull/8187): Several statements were missing the DefaultDatabase method
- [#8231](https://github.com/influxdata/influxdb/pull/8231): Fix spelling mistake in HTTP section of config -- shared-sercret
- [#8190](https://github.com/influxdata/influxdb/issues/8190): History file should redact passwords before saving to history.
- [#8122](https://github.com/influxdata/influxdb/pull/8122): Suppress headers in output for influx cli when they are the same.
- [#8119](https://github.com/influxdata/influxdb/pull/8119): Add chunked/chunk size as setting/options in cli.
- [#8091](https://github.com/influxdata/influxdb/issues/8091): Do not increment the continuous query statistic if no query is run.
- [#8064](https://github.com/influxdata/influxdb/issues/8064): Forbid wildcards in binary expressions.
- [#8148](https://github.com/influxdata/influxdb/issues/8148): Fix fill(linear) when multiple series exist and there are null values.
- [#7995](https://github.com/influxdata/influxdb/issues/7995): Update liner dependency to handle docker exec.
- [#7835](https://github.com/influxdata/influxdb/pull/7835): Bind backup and restore port to localhost by default
- [#7811](https://github.com/influxdata/influxdb/issues/7811): Kill query not killing query
- [#7457](https://github.com/influxdata/influxdb/issues/7457): KILL QUERY should work during all phases of a query
- [#8155](https://github.com/influxdata/influxdb/pull/8155): Simplify admin user check.
- [#8118](https://github.com/influxdata/influxdb/issues/8118): Significantly improve DROP DATABASE speed.
- [#8181](https://github.com/influxdata/influxdb/issues/8181): Return an error when an invalid duration literal is parsed.
- [#8093](https://github.com/influxdata/influxdb/issues/8093): Fix the time range when an exact timestamp is selected.
- [#8174](https://github.com/influxdata/influxdb/issues/8174): Fix query parser when using addition and subtraction without spaces.
- [#8167](https://github.com/influxdata/influxdb/issues/8167): Fix a regression when math was used with selectors.
- [#8175](https://github.com/influxdata/influxdb/issues/8175): Ensure the input for certain functions in the query engine are ordered.
- [#8171](https://github.com/influxdata/influxdb/issues/8171): Significantly improve shutdown speed for high cardinality databases.
- [#8177](https://github.com/influxdata/influxdb/issues/8177): Fix racy integration test.
- [#8230](https://github.com/influxdata/influxdb/issues/8230): Prevent overflowing or underflowing during window computation.
- [#8058](https://github.com/influxdata/influxdb/pull/8058): Enabled golint for admin, httpd, subscriber, udp. @karlding
- [#8252](https://github.com/influxdata/influxdb/issues/8252): Implicitly cast null to false in binary expressions with a boolean.
- [#8067](https://github.com/influxdata/influxdb/issues/8067): Restrict fill(none) and fill(linear) to be usable only with aggregate queries.
- [#8065](https://github.com/influxdata/influxdb/issues/8065): Restrict top() and bottom() selectors to be used with no other functions.
- [#8266](https://github.com/influxdata/influxdb/issues/8266): top() and bottom() now returns the time for every point.
- [#8315](https://github.com/influxdata/influxdb/issues/8315): Remove default upper time bound on DELETE queries.
- [#8066](https://github.com/influxdata/influxdb/issues/8066): Fix LIMIT and OFFSET for certain aggregate queries.
- [#8045](https://github.com/influxdata/influxdb/issues/8045): Refactor the subquery code and fix outer condition queries.
- [#7425](https://github.com/influxdata/influxdb/issues/7425): Fix compaction aborted log messages
- [#8123](https://github.com/influxdata/influxdb/issues/8123): TSM compaction does not remove .tmp on error
- [#8343](https://github.com/influxdata/influxdb/issues/8343): Set the CSV output to an empty string for null values.
- [#8368](https://github.com/influxdata/influxdb/issues/8368): Compaction exhausting disk resources in InfluxDB
- [#8358](https://github.com/influxdata/influxdb/issues/8358): Small edits to the etc/config.sample.toml file.
- [#8392](https://github.com/influxdata/influxdb/issues/8393): Points beyond retention policy scope are dropped silently
- [#8387](https://github.com/influxdata/influxdb/issues/8387): Fix TSM tmp file leaked on disk
- [#8417](https://github.com/influxdata/influxdb/issues/8417): Fix large field keys preventing snapshot compactions
- [#7957](https://github.com/influxdata/influxdb/issues/7957): URL query parameter credentials take priority over Authentication header.
- [#8443](https://github.com/influxdata/influxdb/issues/8443): TSI branch has duplicate tag values.
- [#8299](https://github.com/influxdata/influxdb/issues/8299): Out of memory when using HTTP API
- [#8455](https://github.com/influxdata/influxdb/pull/8455): Check file count before attempting a TSI level compaction.
- [#8470](https://github.com/influxdata/influxdb/issues/8470): index file fd leak in tsi branch
- [#8468](https://github.com/influxdata/influxdb/pull/8468): Fix TSI non-contiguous compaction panic.
- [#8500](https://github.com/influxdata/influxdb/issues/8500): InfluxDB goes unresponsive

## v1.2.4 [2017-05-08]

### Bugfixes

- [#8338](https://github.com/influxdata/influxdb/pull/8338): Prefix partial write errors with `partial write:` to generalize identification in other subsystems

## v1.2.3 [2017-04-17]

### Bugfixes

- [#8190](https://github.com/influxdata/influxdb/issues/8190): History file should redact passwords before saving to history.
- [#8187](https://github.com/influxdata/influxdb/pull/8187): Several statements were missing the DefaultDatabase method
- [#8022](https://github.com/influxdata/influxdb/issues/8022): Segment violation in models.Tags.Get
- [#8155](https://github.com/influxdata/influxdb/pull/8155): Simplify admin user check.
- [#8167](https://github.com/influxdata/influxdb/issues/8167): Fix a regression when math was used with selectors.
- [#8175](https://github.com/influxdata/influxdb/issues/8175): Ensure the input for certain functions in the query engine are ordered.
- [#8254](https://github.com/influxdata/influxdb/pull/8254): Fix delete time fields creating unparseable points

## v1.2.2 [2017-03-14]

### Release Notes

### Configuration Changes

#### `[http]` Section

* `max-row-limit` now defaults to `0`.  The previous default was `10000`, but due to a bug, the value in use since `1.0` was `0`.

### Bugfixes

- [#8050](https://github.com/influxdata/influxdb/issues/8050): influxdb & grafana, absence of data on the graphs

## v1.2.1 [2017-03-08]

### Release Notes

### Bugfixes

- [#8100](https://github.com/influxdata/influxdb/issues/8100): Include IsRawQuery in the rewritten statement for meta queries.
- [#8095](https://github.com/influxdata/influxdb/pull/8095): Fix race in WALEntry.Encode and Values.Deduplicate
- [#8085](https://github.com/influxdata/influxdb/issues/8085): panic: interface conversion: tsm1.Value is tsm1.IntegerValue, not tsm1.FloatValue.
- [#8084](https://github.com/influxdata/influxdb/issues/8084): Points missing after compaction
- [#8080](https://github.com/influxdata/influxdb/issues/8080): Point.UnmarshalBinary() bounds check
- [#8078](https://github.com/influxdata/influxdb/issues/8078): Map types correctly when selecting a field with multiple measurements where one of the measurements is empty.
- [#8044](https://github.com/influxdata/influxdb/issues/8044): Treat non-reserved measurement names with underscores as normal measurements.
- [#8040](https://github.com/influxdata/influxdb/issues/8040): Reduce the expression in a subquery to avoid a panic.
- [#8028](https://github.com/influxdata/influxdb/issues/8028): Fix panic in collectd when configured to read types DB from directory.
- [#8001](https://github.com/influxdata/influxdb/issues/8001): Map types correctly when using a regex and one of the measurements is empty.
- [#7968](https://github.com/influxdata/influxdb/issues/7968): Properly select a tag within a subquery.
- [#7966](https://github.com/influxdata/influxdb/pull/7966): Prevent a panic when aggregates are used in an inner query with a raw query.
- [#7946](https://github.com/influxdata/influxdb/issues/7946): Fix authentication when subqueries are present.
- [#7910](https://github.com/influxdata/influxdb/issues/7910): Fix EvalType when a parenthesis expression is used.
- [#7906](https://github.com/influxdata/influxdb/issues/7906): Anchors not working as expected with case-insensitive regex
- [#7905](https://github.com/influxdata/influxdb/issues/7905): Fix ORDER BY time DESC with ordering series keys.
- [#7895](https://github.com/influxdata/influxdb/issues/7895): Fix incorrect math when aggregates that emit different times are used.
- [#7888](https://github.com/influxdata/influxdb/pull/7888): Expand query dimensions from the subquery.
- [#7885](https://github.com/influxdata/influxdb/issues/7885): Fix LIMIT and OFFSET when they are used in a subquery.
- [#7880](https://github.com/influxdata/influxdb/issues/7880): Dividing aggregate functions with different outputs doesn't panic.
- [#7877](https://github.com/influxdata/influxdb/issues/7877): Fix mapping of types when the measurement uses a regex

## v1.2.0 [2017-01-24]

### Release Notes

This release introduces a major new querying capability in the form of sub-queries, and provides several performance improvements, including a 50% or better gain in write performance on larger numbers of cores. The release adds some stability and memory-related improvements, as well as several CLI-related bug fixes. If upgrading from a prior version, please read the configuration changes in the following section before upgrading.

### Configuration Changes

The following new configuration options are available, if upgrading to `1.2.0` from prior versions.

#### `[[collectd]]` Section

* `security-level` which defaults to `"none"`. This field also accepts `"sign"` and `"encrypt"` and enables different levels of transmission security for the collectd plugin.
* `auth-file` which defaults to `"/etc/collectd/auth_file"`. Specifies where to locate the authentication file used to authenticate clients when using signed or encrypted mode.

### Deprecations

The stress tool `influx_stress` will be removed in a subsequent release. We recommend using [`influx-stress`](https://github.com/influxdata/influx-stress) as a replacement.

### Features

- [#7830](https://github.com/influxdata/influxdb/pull/7830): Cache snapshotting performance improvements
- [#7723](https://github.com/influxdata/influxdb/pull/7723): Remove the override of GOMAXPROCS.
- [#7709](https://github.com/influxdata/influxdb/pull/7709): Add clear command to cli.
- [#7688](https://github.com/influxdata/influxdb/pull/7688): Adding ability to use parameters in queries in the v2 client using the `Parameters` map in the `Query` struct.
- [#7669](https://github.com/influxdata/influxdb/issues/7669): Uncomment section headers from the default configuration file.
- [#7633](https://github.com/influxdata/influxdb/pull/7633): improve write performance significantly.
- [#7601](https://github.com/influxdata/influxdb/issues/7601): Prune data in meta store for deleted shards.
- [#7554](https://github.com/influxdata/influxdb/pull/7554): update latest dependencies with Godeps.
- [#7368](https://github.com/influxdata/influxdb/pull/7368): Introduce syntax for marking a partial response with chunking.
- [#7356](https://github.com/influxdata/influxdb/issues/7356): Use X-Forwarded-For IP address in HTTP logger if present.
- [#7326](https://github.com/influxdata/influxdb/issues/7326): Verbose output for SSL connection errors.
- [#7323](https://github.com/influxdata/influxdb/pull/7323): Allow add items to array config via ENV
- [#7066](https://github.com/influxdata/influxdb/issues/7066): Add support for secure transmission via collectd.
- [#7036](https://github.com/influxdata/influxdb/issues/7036): Switch logging to use structured logging everywhere.
- [#4619](https://github.com/influxdata/influxdb/issues/4619): Support subquery execution in the query language.
- [#3188](https://github.com/influxdata/influxdb/issues/3188): [CLI feature request] USE retention policy for queries.

### Bugfixes

- [#7845](https://github.com/influxdata/influxdb/issues/7845): Fix race in storage engine.
- [#7838](https://github.com/influxdata/influxdb/issues/7838): Ensure Subscriber service can be disabled.
- [#7822](https://github.com/influxdata/influxdb/issues/7822): Drop database will delete /influxdb/data directory
- [#7814](https://github.com/influxdata/influxdb/issues/7814): InfluxDB should do a partial write on mismatched type errors.
- [#7812](https://github.com/influxdata/influxdb/issues/7812): Fix slice out of bounds panic when pruning shard groups. Thanks @vladlopes
- [#7786](https://github.com/influxdata/influxdb/pull/7786): Fix potential race condition in correctness of tsm1_cache memBytes statistic.
- [#7784](https://github.com/influxdata/influxdb/pull/7784): Fix broken error return on meta client's UpdateUser and DropContinuousQuery methods.
- [#7741](https://github.com/influxdata/influxdb/pull/7741): Fix string quoting and significantly improve performance of `influx_inspect export`.
- [#7740](https://github.com/influxdata/influxdb/issues/7740): Fix parse key panic when missing tag value @oiooj
- [#7698](https://github.com/influxdata/influxdb/pull/7698): CLI was caching db/rp for insert into statements.
- [#7659](https://github.com/influxdata/influxdb/issues/7659): Fix CLI import bug when using self-signed SSL certificates.
- [#7656](https://github.com/influxdata/influxdb/issues/7656): Fix cross-platform backup/restore @allenpetersen
- [#7650](https://github.com/influxdata/influxdb/issues/7650): Ensures that all user privileges associated with a database are removed when the database is dropped.
- [#7634](https://github.com/influxdata/influxdb/issues/7634): Return the time from a percentile call on an integer.
- [#7621](https://github.com/influxdata/influxdb/issues/7621): Expand string and boolean fields when using a wildcard with `sample()`.
- [#7616](https://github.com/influxdata/influxdb/pull/7616): Fix chuid argument order in init script @ccasey
- [#7615](https://github.com/influxdata/influxdb/issues/7615): Reject invalid subscription urls @allenpetersen
- [#7585](https://github.com/influxdata/influxdb/pull/7585): Return Error instead of panic when decoding point values.
- [#7563](https://github.com/influxdata/influxdb/issues/7563): RP should not allow `INF` or `0` as a shard duration.
- [#7396](https://github.com/influxdata/influxdb/issues/7396): CLI should use spaces for alignment, not tabs.
- [#6527](https://github.com/influxdata/influxdb/issues/6527): 0.12.2 Influx CLI client PRECISION returns "Unknown precision....


## v1.1.5 [2017-04-28]

### Bugfixes

- [#8190](https://github.com/influxdata/influxdb/issues/8190): History file should redact passwords before saving to history.
- [#8187](https://github.com/influxdata/influxdb/pull/8187): Several statements were missing the DefaultDatabase method

## v1.1.4 [2017-02-27]

### Bugfixes

- [#8063](https://github.com/influxdata/influxdb/pull/8063): Backport #7631 to reduce GC allocations.

## v1.1.3 [2017-02-17]

### Bugfixes

- [#8027](https://github.com/influxdata/influxdb/pull/8027): Remove Tags.shouldCopy, replace with forceCopy on series creation.

## v1.1.2 [2017-02-16]

### Bugfixes

- [#7832](https://github.com/influxdata/influxdb/pull/7832): Fix memory leak when writing new series over HTTP
- [#7929](https://github.com/influxdata/influxdb/issues/7929): Fix series tag iteration segfault. (#7922)
- [#8011](https://github.com/influxdata/influxdb/issues/8011): Fix tag dereferencing panic.

## v1.1.1 [2016-12-06]

### Features

- [#7684](https://github.com/influxdata/influxdb/issues/7684): Update Go version to 1.7.4.

### Bugfixes

- [#7679](https://github.com/influxdata/influxdb/pull/7679): Fix string fields w/ trailing slashes
- [#7661](https://github.com/influxdata/influxdb/pull/7661): Quote the empty string as an ident.
- [#7625](https://github.com/influxdata/influxdb/issues/7625): Fix incorrect tag value in error message.

### Security

[Go 1.7.4](https://golang.org/doc/devel/release.html#go1.7.minor) was released to address two security issues.  This release includes these security fixes.

## v1.1.0 [2016-11-14]

### Release Notes

This release is built with go 1.7.3 and provides many performance optimizations, stability changes and a few new query capabilities.  If upgrading from a prior version, please read the configuration changes below section before upgrading.

### Deprecations

The admin interface is deprecated and will be removed in a subsequent release.  The configuration setting to enable the admin UI is now disabled by default, but can be enabled if necessary.  We recommend using [Chronograf](https://github.com/influxdata/chronograf) or [Grafana](https://github.com/grafana/grafana) as a replacement.

### Configuration Changes

The following configuration changes may need to changed before upgrading to `1.1.0` from prior versions.

#### `[admin]` Section

* `enabled` now default to false.  If you are currently using the admin interaface, you will need to change this value to `true` to re-enable it.  The admin interface is currently deprecated and will be removed in a subsequent release.

#### `[data]` Section

* `max-values-per-tag` was added with a default of 100,000, but can be disabled by setting it to `0`.  Existing measurements with tags that exceed this limit will continue to load, but writes that would cause the tags cardinality to increase will be dropped and a `partial write` error will be returned to the caller.  This limit can be used to prevent high cardinality tag values from being written to a measurement.
* `cache-max-memory-size` has been increased to from `524288000` to `1048576000`.  This setting is the maximum amount of RAM, in bytes, a shard cache can use before it rejects writes with an error.  Setting this value to `0` disables the limit.
* `cache-snapshot-write-cold-duration` has been decreased from `1h` to `10m`.  This setting determines how long values will stay in the shard cache while the shard is cold for writes.
* `compact-full-write-cold-duration` has been decreased from `24h` to `4h`.  The shorter duration allows cold shards to be compacted to an optimal state more quickly.

### Features

The query language has been extended with a few new features:

- [#7442](https://github.com/influxdata/influxdb/pull/7442): Support regex on fields keys in select clause
- [#7403](https://github.com/influxdata/influxdb/pull/7403): New `linear` fill option
- [#7388](https://github.com/influxdata/influxdb/pull/7388): New `cumulative_sum` function
- [#7295](https://github.com/influxdata/influxdb/pull/7295): Support `ON` for `SHOW` commands


All Changes:

- [#7496](https://github.com/influxdata/influxdb/pull/7496): Filter out series within shards that do not have data for that series.
- [#7495](https://github.com/influxdata/influxdb/pull/7495): Rewrite regexes of the form host = /^server-a$/ to host = 'server-a', to take advantage of the tsdb index.
- [#7480](https://github.com/influxdata/influxdb/pull/7480): Improve compaction planning performance by caching tsm file stats.
- [#7473](https://github.com/influxdata/influxdb/pull/7473): Align binary math expression streams by time.
- [#7470](https://github.com/influxdata/influxdb/pull/7470): Reduce map allocations when computing the TagSet of a measurement.
- [#7463](https://github.com/influxdata/influxdb/pull/7463): Make input plugin services open/close idempotent.
- [#7441](https://github.com/influxdata/influxdb/pull/7441): Speed up shutdown by closing shards concurrently.
- [#7415](https://github.com/influxdata/influxdb/pull/7415): Add sample function to query language.
- [#7403](https://github.com/influxdata/influxdb/pull/7403): Add `fill(linear)` to query language.
- [#7388](https://github.com/influxdata/influxdb/pull/7388): Implement cumulative_sum() function.
- [#7320](https://github.com/influxdata/influxdb/issues/7320): Update defaults in config for latest best practices
- [#7305](https://github.com/influxdata/influxdb/pull/7305): UDP Client: Split large points. Thanks @vlasad
- [#7281](https://github.com/influxdata/influxdb/pull/7281): Add stats for active compactions, compaction errors.
- [#7268](https://github.com/influxdata/influxdb/pull/7268): More man pages for the other tools we package and compress man pages fully.
- [#7146](https://github.com/influxdata/influxdb/issues/7146): Add max-values-per-tag to limit high tag cardinality data
- [#7136](https://github.com/influxdata/influxdb/pull/7136): Update jwt-go dependency to version 3.
- [#7135](https://github.com/influxdata/influxdb/pull/7135): Support enable HTTP service over unix domain socket. Thanks @oiooj
- [#7120](https://github.com/influxdata/influxdb/issues/7120): Add additional statistics to query executor.
- [#7115](https://github.com/influxdata/influxdb/issues/7115): Feature request: `influx inspect -export` should dump WAL files.
- [#7099](https://github.com/influxdata/influxdb/pull/7099): Implement text/csv content encoding for the response writer.
- [#6992](https://github.com/influxdata/influxdb/issues/6992): Support tools for running async queries.
- [#6962](https://github.com/influxdata/influxdb/issues/6962): Support ON and use default database for SHOW commands.
- [#6896](https://github.com/influxdata/influxdb/issues/6896): Correctly read in input from a non-interactive stream for the CLI.
- [#6894](https://github.com/influxdata/influxdb/issues/6894): Support `INFLUX_USERNAME` and `INFLUX_PASSWORD` for setting username/password in the CLI.
- [#6704](https://github.com/influxdata/influxdb/issues/6704): Optimize first/last when no group by interval is present.
- [#5955](https://github.com/influxdata/influxdb/issues/5955): Make regex work on field and dimension keys in SELECT clause.
- [#4461](https://github.com/influxdata/influxdb/issues/4461): Change default time boundaries for raw queries.
- [#3634](https://github.com/influxdata/influxdb/issues/3634): Support mixed duration units.

### Bugfixes

- [#7606](https://github.com/influxdata/influxdb/pull/7606): Avoid deadlock when `max-row-limit` is hit.
- [#7564](https://github.com/influxdata/influxdb/issues/7564): Fix incorrect grouping when multiple aggregates are used with sparse data.
- [#7548](https://github.com/influxdata/influxdb/issues/7548): Fix output duration units for SHOW QUERIES.
- [#7526](https://github.com/influxdata/influxdb/issues/7526): Truncate the version string when linking to the documentation.
- [#7494](https://github.com/influxdata/influxdb/issues/7494): influx_inspect: export does not escape field keys.
- [#7482](https://github.com/influxdata/influxdb/issues/7482): Fix issue where point would be written to wrong shard.
- [#7448](https://github.com/influxdata/influxdb/pull/7448): Fix Retention Policy Inconsistencies
- [#7436](https://github.com/influxdata/influxdb/issues/7436): Remove accidentally added string support for the stddev call.
- [#7431](https://github.com/influxdata/influxdb/issues/7431): Remove /data/process_continuous_queries endpoint.
- [#7392](https://github.com/influxdata/influxdb/pull/7392): Enable https subscriptions to work with custom CA certificates.
- [#7385](https://github.com/influxdata/influxdb/pull/7385): Reduce query planning allocations
- [#7382](https://github.com/influxdata/influxdb/issues/7382): Shard stats include wal path tag so disk bytes make more sense.
- [#7334](https://github.com/influxdata/influxdb/issues/7334): Panic with unread show series iterators during drop database
- [#7297](https://github.com/influxdata/influxdb/issues/7297): Use consistent column output from the CLI for column formatted responses.
- [#7285](https://github.com/influxdata/influxdb/issues/7285): Correctly use password-type field in Admin UI. Thanks @dandv!
- [#7231](https://github.com/influxdata/influxdb/issues/7231): Duplicate parsing bug in ALTER RETENTION POLICY.
- [#7226](https://github.com/influxdata/influxdb/issues/7226): Fix database locked up when deleting shards
- [#7196](https://github.com/influxdata/influxdb/issues/7196): Fix mmap dereferencing, fixes #7183, #7180
- [#7177](https://github.com/influxdata/influxdb/issues/7177): Fix base64 encoding issue with /debug/vars stats.
- [#7161](https://github.com/influxdata/influxdb/issues/7161): Drop measurement causes cache max memory exceeded error.
- [#7152](https://github.com/influxdata/influxdb/issues/7152): Decrement number of measurements only once when deleting the last series from a measurement.
- [#7053](https://github.com/influxdata/influxdb/issues/7053): Delete statement returns an error when retention policy or database is specified
- [#7013](https://github.com/influxdata/influxdb/issues/7013): Fix the dollar sign so it properly handles reserved keywords.
- [#2792](https://github.com/influxdata/influxdb/issues/2792): Exceeding max retention policy duration gives incorrect error message
- [#1834](https://github.com/influxdata/influxdb/issues/1834): Drop time when used as a tag or field key.

## v1.0.2 [2016-10-05]

### Bugfixes

- [#7391](https://github.com/influxdata/influxdb/issues/7391): Fix RLE integer decoding producing negative numbers
- [#7335](https://github.com/influxdata/influxdb/pull/7335): Avoid stat syscall when planning compactions
- [#7330](https://github.com/influxdata/influxdb/issues/7330): Subscription data loss under high write load
- [#7150](https://github.com/influxdata/influxdb/issues/7150): Do not automatically reset the shard duration when using ALTER RETENTION POLICY
- [#5878](https://github.com/influxdata/influxdb/issues/5878): Ensure correct shard groups created when retention policy has been altered.

## v1.0.1 [2016-09-26]

### Bugfixes

- [#7315](https://github.com/influxdata/influxdb/issues/7315): Prevent users from manually using system queries since incorrect use would result in a panic.
- [#7299](https://github.com/influxdata/influxdb/issues/7299): Ensure fieldsCreated stat available in shard measurement.
- [#7272](https://github.com/influxdata/influxdb/issues/7272): Report cmdline and memstats in /debug/vars.
- [#7271](https://github.com/influxdata/influxdb/issues/7271): Fixing typo within example configuration file. Thanks @andyfeller!
- [#7270](https://github.com/influxdata/influxdb/issues/7270): Implement time math for lazy time literals.
- [#7226](https://github.com/influxdata/influxdb/issues/7226): Fix database locked up when deleting shards
- [#7110](https://github.com/influxdata/influxdb/issues/7110): Skip past points at the same time in derivative call within a merged series.
- [#6846](https://github.com/influxdata/influxdb/issues/6846): Read an invalid JSON response as an error in the influx client.

## v1.0.0 [2016-09-08]

### Release Notes

### Breaking changes

* `max-series-per-database` was added with a default of 1M but can be disabled by setting it to `0`. Existing databases with series that exceed this limit will continue to load but writes that would create new series will fail.
* Config option `[cluster]` has been replaced with `[coordinator]`
* Support for config options `[collectd]` and `[opentsdb]` has been removed; use `[[collectd]]` and `[[opentsdb]]` instead.
* Config option `data-logging-enabled` within the `[data]` section, has been renamed to `trace-logging-enabled`, and defaults to `false`.
* The keywords `IF`, `EXISTS`, and `NOT` where removed for this release.  This means you no longer need to specify `IF NOT EXISTS` for `DROP DATABASE` or `IF EXISTS` for `CREATE DATABASE`.  If these are specified, a query parse error is returned.
* The Shard `writePointsFail` stat has been renamed to `writePointsErr` for consistency with other stats.

With this release the systemd configuration files for InfluxDB will use the system configured default for logging and will no longer write files to `/var/log/influxdb` by default. On most systems, the logs will be directed to the systemd journal and can be accessed by `journalctl -u influxdb.service`. Consult the systemd journald documentation for configuring journald.

### Features

- [#7199](https://github.com/influxdata/influxdb/pull/7199): Add mode function. Thanks @agaurav.
- [#7194](https://github.com/influxdata/influxdb/issues/7194): Support negative timestamps for the query engine.
- [#7172](https://github.com/influxdata/influxdb/pull/7172): Write path stats
- [#7095](https://github.com/influxdata/influxdb/pull/7095): Add MaxSeriesPerDatabase config setting.
- [#7065](https://github.com/influxdata/influxdb/issues/7065): Remove IF EXISTS/IF NOT EXISTS from influxql language.
- [#7050](https://github.com/influxdata/influxdb/pull/7050): Update go package library dependencies.
- [#7046](https://github.com/influxdata/influxdb/pull/7046): Add tsm file export to influx_inspect tool.
- [#7011](https://github.com/influxdata/influxdb/issues/7011): Create man pages for commands.
- [#6959](https://github.com/influxdata/influxdb/issues/6959): Return 403 Forbidden when authentication succeeds but authorization fails.
- [#6938](https://github.com/influxdata/influxdb/issues/6938): Added favicon
- [#6928](https://github.com/influxdata/influxdb/issues/6928): Run continuous query for multiple buckets rather than one per bucket.
- [#6909](https://github.com/influxdata/influxdb/issues/6909): Log the CQ execution time when continuous query logging is enabled.
- [#6900](https://github.com/influxdata/influxdb/pull/6900): Trim BOM from Windows Notepad-saved config files.
- [#6889](https://github.com/influxdata/influxdb/pull/6889): Update help and remove unused config options from the configuration file.
- [#6820](https://github.com/influxdata/influxdb/issues/6820): Add NodeID to execution options
- [#6812](https://github.com/influxdata/influxdb/pull/6812): Make httpd logger closer to Common (& combined) Log Format.
- [#6805](https://github.com/influxdata/influxdb/issues/6805): Allow any variant of the help option to trigger the help.
- [#6713](https://github.com/influxdata/influxdb/pull/6713): Reduce allocations during query parsing.
- [#6686](https://github.com/influxdata/influxdb/pull/6686): Optimize timestamp run-length decoding
- [#6664](https://github.com/influxdata/influxdb/pull/6664): Adds monitoring statistic for on-disk shard size.
- [#6655](https://github.com/influxdata/influxdb/issues/6655): Add HTTP(s) based subscriptions.
- [#6654](https://github.com/influxdata/influxdb/pull/6654): Add new HTTP statistics to monitoring
- [#6623](https://github.com/influxdata/influxdb/pull/6623): Speed up drop database
- [#6621](https://github.com/influxdata/influxdb/pull/6621): Add Holt-Winter forecasting function.
- [#6609](https://github.com/influxdata/influxdb/pull/6609): Add support for JWT token authentication.
- [#6593](https://github.com/influxdata/influxdb/pull/6593): Add ability to create snapshots of shards.
- [#6585](https://github.com/influxdata/influxdb/pull/6585): Parallelize iterators
- [#6559](https://github.com/influxdata/influxdb/issues/6559): Teach the http service how to enforce connection limits.
- [#6519](https://github.com/influxdata/influxdb/issues/6519): Support cast syntax for selecting a specific type.
- [#6507](https://github.com/influxdata/influxdb/issues/6507): Refactor monitor service to avoid expvar and write monitor statistics on a truncated time interval.
- [#5906](https://github.com/influxdata/influxdb/issues/5906): Dynamically update the documentation link in the admin UI.
- [#5750](https://github.com/influxdata/influxdb/issues/5750): Support wildcards in aggregate functions.
- [#5655](https://github.com/influxdata/influxdb/issues/5655): Support specifying a retention policy for the graphite service.
- [#5500](https://github.com/influxdata/influxdb/issues/5500): Add extra trace logging to tsm engine.
- [#5499](https://github.com/influxdata/influxdb/issues/5499): Add stats and diagnostics to the TSM engine.
- [#4532](https://github.com/influxdata/influxdb/issues/4532): Support regex selection in SHOW TAG VALUES for the key.
- [#3733](https://github.com/influxdata/influxdb/issues/3733): Modify the default retention policy name and make it configurable.
- [#3541](https://github.com/influxdata/influxdb/issues/3451): Update SHOW FIELD KEYS to return the field type with the field key.
- [#2926](https://github.com/influxdata/influxdb/issues/2926): Support bound parameters in the parser.
- [#1310](https://github.com/influxdata/influxdb/issues/1310): Add https-private-key option to httpd config.
- [#1110](https://github.com/influxdata/influxdb/issues/1110): Support loading a folder for collectd typesdb files.

### Bugfixes

- [#7243](https://github.com/influxdata/influxdb/issues/7243): Optimize queries that compare a tag value to an empty string.
- [#7240](https://github.com/influxdata/influxdb/issues/7240): Allow blank lines in the line protocol input.
- [#7225](https://github.com/influxdata/influxdb/issues/7225): runtime: goroutine stack exceeds 1000000000-byte limit
- [#7218](https://github.com/influxdata/influxdb/issues/7218): Fix alter retention policy when all options are used.
- [#7127](https://github.com/influxdata/influxdb/pull/7127): Concurrent series limit
- [#7125](https://github.com/influxdata/influxdb/pull/7125): Ensure gzip writer is closed in influx_inspect export
- [#7119](https://github.com/influxdata/influxdb/pull/7119): Fix CREATE DATABASE when dealing with default values.
- [#7088](https://github.com/influxdata/influxdb/pull/7088): Fix UDP pointsRx being incremented twice.
- [#7084](https://github.com/influxdata/influxdb/pull/7084): Tombstone memory improvements
- [#7081](https://github.com/influxdata/influxdb/issues/7081): Hardcode auto generated RP names to autogen
- [#7080](https://github.com/influxdata/influxdb/pull/7080): Ensure IDs can't clash when managing Continuous Queries.
- [#7074](https://github.com/influxdata/influxdb/issues/7074): Continuous full compactions
- [#7043](https://github.com/influxdata/influxdb/pull/7043): Remove limiter from walkShards
- [#7032](https://github.com/influxdata/influxdb/pull/7032): Copy tags in influx_stress to avoid a concurrent write panic on a map.
- [#7028](https://github.com/influxdata/influxdb/pull/7028): Do not run continuous queries that have no time span.
- [#7025](https://github.com/influxdata/influxdb/issues/7025): Move the CQ interval by the group by offset.
- [#6990](https://github.com/influxdata/influxdb/issues/6990): Fix panic parsing empty key
- [#6986](https://github.com/influxdata/influxdb/pull/6986): update connection settings when changing hosts in cli.
- [#6968](https://github.com/influxdata/influxdb/issues/6968): Always use the demo config when outputting a new config.
- [#6965](https://github.com/influxdata/influxdb/pull/6965): Minor improvements to init script. Removes sysvinit-utils as package dependency.
- [#6952](https://github.com/influxdata/influxdb/pull/6952): Fix compaction planning with large TSM files
- [#6946](https://github.com/influxdata/influxdb/issues/6946): Duplicate data for the same timestamp
- [#6942](https://github.com/influxdata/influxdb/pull/6942): Fix panic: truncate the slice when merging the caches.
- [#6934](https://github.com/influxdata/influxdb/pull/6934): Fix regex binary encoding for a measurement.
- [#6911](https://github.com/influxdata/influxdb/issues/6911): Fix fill(previous) when used with math operators.
- [#6883](https://github.com/influxdata/influxdb/pull/6883): Rename dumptsmdev to dumptsm in influx_inspect.
- [#6882](https://github.com/influxdata/influxdb/pull/6882): Remove a double lock in the tsm1 index writer.
- [#6869](https://github.com/influxdata/influxdb/issues/6869): Remove FieldCodec from tsdb package.
- [#6864](https://github.com/influxdata/influxdb/pull/6864): Allow a non-admin to call "use" for the influx cli.
- [#6859](https://github.com/influxdata/influxdb/issues/6859): Set the condition cursor instead of aux iterator when creating a nil condition cursor.
- [#6855](https://github.com/influxdata/influxdb/pull/6855): Update `stress/v2` to work with clusters, ssl, and username/password auth. Code cleanup
- [#6850](https://github.com/influxdata/influxdb/pull/6850): Modify the max nanosecond time to be one nanosecond less.
- [#6835](https://github.com/influxdata/influxdb/pull/6835): Include sysvinit-tools as an rpm dependency.
- [#6834](https://github.com/influxdata/influxdb/pull/6834): Add port to all graphite log output to help with debugging multiple endpoints
- [#6829](https://github.com/influxdata/influxdb/issues/6829): Fix panic: runtime error: index out of range
- [#6824](https://github.com/influxdata/influxdb/issues/6824): Remove systemd output redirection.
- [#6819](https://github.com/influxdata/influxdb/issues/6819): Database unresponsive after DROP MEASUREMENT
- [#6796](https://github.com/influxdata/influxdb/issues/6796): Out of Memory Error when Dropping Measurement
- [#6771](https://github.com/influxdata/influxdb/issues/6771): Fix the point validation parser to identify and sort tags correctly.
- [#6760](https://github.com/influxdata/influxdb/issues/6760): Prevent panic in concurrent auth cache write
- [#6756](https://github.com/influxdata/influxdb/issues/6756): Set X-Influxdb-Version header on every request (even 404 requests).
- [#6753](https://github.com/influxdata/influxdb/issues/6753): Prevent panic if there are no values.
- [#6738](https://github.com/influxdata/influxdb/issues/6738): Time sorting broken with overwritten points
- [#6727](https://github.com/influxdata/influxdb/issues/6727): queries with strings that look like dates end up with date types, not string types
- [#6720](https://github.com/influxdata/influxdb/issues/6720): Concurrent map read write panic. Thanks @arussellsaw
- [#6708](https://github.com/influxdata/influxdb/issues/6708): Drop writes from before the retention policy time window.
- [#6702](https://github.com/influxdata/influxdb/issues/6702): Fix SELECT statement required privileges.
- [#6701](https://github.com/influxdata/influxdb/issues/6701): Filter out sources that do not match the shard database/retention policy.
- [#6693](https://github.com/influxdata/influxdb/pull/6693): Truncate the shard group end time if it exceeds MaxNanoTime.
- [#6685](https://github.com/influxdata/influxdb/issues/6685): Batch SELECT INTO / CQ writes
- [#6683](https://github.com/influxdata/influxdb/issues/6683): Fix compaction planning re-compacting large TSM files
- [#6676](https://github.com/influxdata/influxdb/issues/6676): Ensures client sends correct precision when inserting points.
- [#6672](https://github.com/influxdata/influxdb/issues/6672): Accept points with trailing whitespace.
- [#6663](https://github.com/influxdata/influxdb/issues/6663): Fixing panic in SHOW FIELD KEYS.
- [#6661](https://github.com/influxdata/influxdb/issues/6661): Disable limit optimization when using an aggregate.
- [#6652](https://github.com/influxdata/influxdb/issues/6652): Fix panic: interface conversion: tsm1.Value is \*tsm1.StringValue, not \*tsm1.FloatValue
- [#6650](https://github.com/influxdata/influxdb/issues/6650): Data race when dropping a database immediately after writing to it
- [#6648](https://github.com/influxdata/influxdb/issues/6648): Make sure admin exists before authenticating query.
- [#6644](https://github.com/influxdata/influxdb/issues/6644): Print the query executor's stack trace on a panic to the log.
- [#6641](https://github.com/influxdata/influxdb/issues/6641): Fix read tombstones: EOF
- [#6629](https://github.com/influxdata/influxdb/issues/6629): query-log-enabled in config not ignored anymore.
- [#6624](https://github.com/influxdata/influxdb/issues/6624): Ensure clients requesting gzip encoded bodies don't receive empty body
- [#6618](https://github.com/influxdata/influxdb/pull/6618): Optimize shard loading
- [#6611](https://github.com/influxdata/influxdb/issues/6611): Queries slow down hundreds times after overwriting points
- [#6607](https://github.com/influxdata/influxdb/issues/6607): SHOW TAG VALUES accepts != and !~ in WHERE clause.
- [#6604](https://github.com/influxdata/influxdb/pull/6604): Remove old cluster code
- [#6599](https://github.com/influxdata/influxdb/issues/6599): Ensure that future points considered in SHOW queries.
- [#6595](https://github.com/influxdata/influxdb/issues/6595): Fix full compactions conflicting with level compactions
- [#6557](https://github.com/influxdata/influxdb/issues/6557): Overwriting points on large series can cause memory spikes during compactions
- [#6543](https://github.com/influxdata/influxdb/issues/6543): Fix parseFill to check for fill ident before attempting to parse an expression.
- [#6406](https://github.com/influxdata/influxdb/issues/6406): Max index entries exceeded
- [#6250](https://github.com/influxdata/influxdb/issues/6250): Slow startup time
- [#6235](https://github.com/influxdata/influxdb/issues/6235): Fix measurement field panic in tsm1 engine.
- [#5501](https://github.com/influxdata/influxdb/issues/5501): Queries against files that have just been compacted need to point to new files
- [#2048](https://github.com/influxdata/influxdb/issues/2048): Check that retention policies exist before creating CQ

## v0.13.0 [2016-05-12]

### Release Notes

With this release InfluxDB is moving to Go v1.6.

### Features

- [#6534](https://github.com/influxdata/influxdb/pull/6534): Move to Go v1.6.2 (over Go v1.4.3)
- [#6533](https://github.com/influxdata/influxdb/issues/6533): Optimize SHOW SERIES
- [#6522](https://github.com/influxdata/influxdb/pull/6522): Dump TSM files to line protocol
- [#6502](https://github.com/influxdata/influxdb/pull/6502): Add ability to copy shard via rpc calls.  Remove deprecated copier service.
- [#6494](https://github.com/influxdata/influxdb/issues/6494): Support booleans for min() and max().
- [#6484](https://github.com/influxdata/influxdb/pull/6484): Query language support for DELETE
- [#6483](https://github.com/influxdata/influxdb/pull/6483): Delete series support for TSM
- [#6444](https://github.com/influxdata/influxdb/pull/6444): Allow setting the config path through an environment variable and default config path.
- [#6429](https://github.com/influxdata/influxdb/issues/6429): Log slow queries if they pass a configurable threshold.
- [#6394](https://github.com/influxdata/influxdb/pull/6394): Allow time math with integer timestamps.
- [#6334](https://github.com/influxdata/influxdb/pull/6334): Allow environment variables to be set per input type.
- [#6292](https://github.com/influxdata/influxdb/issues/6292): Allow percentile to be used as a selector.
- [#6290](https://github.com/influxdata/influxdb/issues/6290): Add POST /query endpoint and warning messages for using GET with write operations.
- [#6263](https://github.com/influxdata/influxdb/pull/6263): Reduce UDP Service allocation size.
- [#6237](https://github.com/influxdata/influxdb/issues/6237): Enable continuous integration testing on Windows platform via AppVeyor. Thanks @mvadu
- [#6228](https://github.com/influxdata/influxdb/pull/6228): Support for multiple listeners for collectd and OpenTSDB inputs.
- [#6213](https://github.com/influxdata/influxdb/pull/6213): Make logging output location more programmatically configurable.
- [#5707](https://github.com/influxdata/influxdb/issues/5707): Return a deprecated message when IF NOT EXISTS is used.
- [#5502](https://github.com/influxdata/influxdb/issues/5502): Add checksum verification to TSM inspect tool
- [#4675](https://github.com/influxdata/influxdb/issues/4675): Allow derivative() function to be used with ORDER BY desc.
- [#3558](https://github.com/influxdata/influxdb/issues/3558): Support field math inside a WHERE clause.
- [#3247](https://github.com/influxdata/influxdb/issues/3247): Implement derivatives across intervals for aggregate queries.
- [#3166](https://github.com/influxdata/influxdb/issues/3166): Sort the series keys inside of a tag set so output is deterministic.
- [#2074](https://github.com/influxdata/influxdb/issues/2074): Support offset argument in the GROUP BY time(...) call.
- [#1856](https://github.com/influxdata/influxdb/issues/1856): Add `elapsed` function that returns the time delta between subsequent points.

### Bugfixes

- [#6505](https://github.com/influxdata/influxdb/issues/6505): Add regex literal to InfluxQL spec for FROM clause.
- [#6496](https://github.com/influxdata/influxdb/issues/6496): Fix parsing escaped series key when loading database index
- [#6495](https://github.com/influxdata/influxdb/issues/6495): Fix aggregate returns when data is missing from some shards.
- [#6491](https://github.com/influxdata/influxdb/pull/6491): Fix the CLI not to enter an infinite loop when the liner has an error.
- [#6480](https://github.com/influxdata/influxdb/issues/6480): Fix SHOW statements' rewriting bug
- [#6477](https://github.com/influxdata/influxdb/pull/6477): Don't catch SIGQUIT or SIGHUP signals.
- [#6470](https://github.com/influxdata/influxdb/pull/6470): Remove SHOW SERVERS & DROP SERVER support
- [#6468](https://github.com/influxdata/influxdb/issues/6468): Panic with truncated wal segments
- [#6462](https://github.com/influxdata/influxdb/pull/6462): Add safer locking to CreateFieldIfNotExists
- [#6458](https://github.com/influxdata/influxdb/pull/6458): Make it clear when the CLI version is unknown.
- [#6457](https://github.com/influxdata/influxdb/issues/6457): Retention policy cleanup does not remove series
- [#6439](https://github.com/influxdata/influxdb/issues/6439): Overwriting points returning old values
- [#6427](https://github.com/influxdata/influxdb/pull/6427): Fix setting uint config options via env vars
- [#6425](https://github.com/influxdata/influxdb/pull/6425): Close idle tcp connections in HTTP client to prevent tcp conn leak.
- [#6419](https://github.com/influxdata/influxdb/issues/6419): Fix panic in transform iterator on division. @thbourlove
- [#6398](https://github.com/influxdata/influxdb/issues/6398): Fix CREATE RETENTION POLICY parsing so it doesn't consume tokens it shouldn't.
- [#6382](https://github.com/influxdata/influxdb/pull/6382): Removed dead code from the old query engine.
- [#6361](https://github.com/influxdata/influxdb/pull/6361): Fix cluster/pool release of connection
- [#6296](https://github.com/influxdata/influxdb/issues/6296): Allow the implicit time field to be renamed again.
- [#6294](https://github.com/influxdata/influxdb/issues/6294): Fix panic running influx_inspect info.
- [#6287](https://github.com/influxdata/influxdb/issues/6287): Fix data race in Influx Client.
- [#6283](https://github.com/influxdata/influxdb/pull/6283): Fix GROUP BY tag to produce consistent results when a series has no tags.
- [#6277](https://github.com/influxdata/influxdb/pull/6277): Fix deadlock in tsm1/file_store
- [#6270](https://github.com/influxdata/influxdb/issues/6270): tsm1 query engine alloc reduction
- [#6261](https://github.com/influxdata/influxdb/issues/6261): High CPU usage and slow query with DISTINCT
- [#6252](https://github.com/influxdata/influxdb/pull/6252): Remove TSDB listener accept message @simnv
- [#6202](https://github.com/influxdata/influxdb/pull/6202): Check default SHARD DURATION when recreating the same database.
- [#6109](https://github.com/influxdata/influxdb/issues/6109): Cache maximum memory size exceeded on startup
- [#5890](https://github.com/influxdata/influxdb/issues/5890): Return the time with a selector when there is no group by interval.
- [#3883](https://github.com/influxdata/influxdb/issues/3883): Improve query sanitization to prevent a password leak in the logs.
- [#3773](https://github.com/influxdata/influxdb/issues/3773): Support empty tags for all WHERE equality operations.
- [#3369](https://github.com/influxdata/influxdb/issues/3369): Detect when a timer literal will overflow or underflow the query engine.

## v0.12.2 [2016-04-20]

### Bugfixes

- [#6431](https://github.com/influxdata/influxdb/pull/6431): Fix panic in transform iterator on division. @thbourlove
- [#6414](https://github.com/influxdata/influxdb/pull/6414): Send "Connection: close" header for queries.
- [#6413](https://github.com/influxdata/influxdb/pull/6413): Prevent goroutine leak from persistent http connections. Thanks @aaronknister.
- [#6383](https://github.com/influxdata/influxdb/pull/6383): Recover from a panic during query execution.
- [#6379](https://github.com/influxdata/influxdb/issues/6379): Validate the first argument to percentile() is a variable.
- [#6271](https://github.com/influxdata/influxdb/issues/6271): Fixed deadlock in tsm1 file store.

## v0.12.1 [2016-04-08]

### Bugfixes

- [#6257](https://github.com/influxdata/influxdb/issues/6257): CreateShardGroup was incrementing meta data index even when it was idempotent.
- [#6248](https://github.com/influxdata/influxdb/issues/6248): Panic using incorrectly quoted "queries" field key.
- [#6229](https://github.com/influxdata/influxdb/issues/6229): Fixed aggregate queries with no GROUP BY to include the end time.
- [#6225](https://github.com/influxdata/influxdb/pull/6225): Refresh admin assets.
- [#6223](https://github.com/influxdata/influxdb/issues/6223): Failure to start/run on Windows. Thanks @mvadu
- [#6206](https://github.com/influxdata/influxdb/issues/6206): Handle nil values from the tsm1 cursor correctly.
- [#6190](https://github.com/influxdata/influxdb/pull/6190): Fix race on measurementFields.


## v0.12.0 [2016-04-05]
### Release Notes
Upgrading to this release requires a little more than just installing the new binary and starting it up. The upgrade process is very quick and should only require a minute of downtime or less. Details on [upgrading to 0.12 are here](https://docs.influxdata.com/influxdb/v0.12/administration/upgrading/).

This release removes all of the old clustering code. It operates as a standalone server. For a free open source HA setup see the [InfluxDB Relay](https://github.com/influxdata/influxdb-relay).

### Features

- [#6193](https://github.com/influxdata/influxdb/pull/6193): Fix TypeError when processing empty results in admin UI. Thanks @jonseymour!
- [#6166](https://github.com/influxdata/influxdb/pull/6166): Teach influxdb client how to use chunked queries and use in the CLI.
- [#6158](https://github.com/influxdata/influxdb/pull/6158): Update influxd to detect an upgrade from `0.11` to `0.12`.  Minor restore bug fixes.
- [#6149](https://github.com/influxdata/influxdb/pull/6149): Kill running queries when server is shutdown.
- [#6148](https://github.com/influxdata/influxdb/pull/6148): Build script is now compatible with Python 3. Added ability to create detached signatures for packages. Build script now uses Python logging facility for messages.
- [#6116](https://github.com/influxdata/influxdb/pull/6116): Allow `httpd` service to be extensible for routes
- [#6115](https://github.com/influxdata/influxdb/issues/6115): Support chunking query results mid-series. Limit non-chunked output.
- [#6112](https://github.com/influxdata/influxdb/issues/6112): Implement simple moving average function.
- [#6111](https://github.com/influxdata/influxdb/pull/6111): Add ability to build static assest. Improved handling of TAR and ZIP package outputs.
- [#6102](https://github.com/influxdata/influxdb/issues/6102): Limit series count in selection
- [#6079](https://github.com/influxdata/influxdb/issues/6079): Limit the maximum number of concurrent queries.
- [#6078](https://github.com/influxdata/influxdb/issues/6078): Limit bucket count in selection.
- [#6077](https://github.com/influxdata/influxdb/issues/6077): Limit point count in selection.
- [#6075](https://github.com/influxdata/influxdb/issues/6075): Limit the maximum running time of a query.
- [#6073](https://github.com/influxdata/influxdb/pull/6073): Iterator stats
- [#6060](https://github.com/influxdata/influxdb/pull/6060): Add configurable shard duration to retention policies
- [#6025](https://github.com/influxdata/influxdb/pull/6025): Remove deprecated JSON write path.
- [#6012](https://github.com/influxdata/influxdb/pull/6012): Add DROP SHARD support.
- [#5939](https://github.com/influxdata/influxdb/issues/5939): Support viewing and killing running queries.
- [#5744](https://github.com/influxdata/influxdb/issues/5744): Add integer literal support to the query language.
- [#5372](https://github.com/influxdata/influxdb/pull/5372): Faster shard loading
- [#1825](https://github.com/influxdata/influxdb/issues/1825): Implement difference function.

### Bugfixes

- [#6178](https://github.com/influxdata/influxdb/issues/6178): Ensure SHARD DURATION is checked when recreating a retention policy
- [#6153](https://github.com/influxdata/influxdb/issues/6153): Check SHARD DURATION when recreating the same database
- [#6152](https://github.com/influxdata/influxdb/issues/6152): Allow SHARD DURATION to be specified in isolation when creating a database
- [#6140](https://github.com/influxdata/influxdb/issues/6140): Ensure Shard engine not accessed when closed.
- [#6131](https://github.com/influxdata/influxdb/issues/6061): Fix write throughput regression with large number of measurments
- [#6110](https://github.com/influxdata/influxdb/issues/6110): Fix for 0.9 upgrade path when using RPM
- [#6094](https://github.com/influxdata/influxdb/issues/6094): Ensure CREATE RETENTION POLICY and CREATE CONTINUOUS QUERY are idempotent in the correct way.
- [#6065](https://github.com/influxdata/influxdb/pull/6065):  Wait for a process termination on influxdb restart @simnv
- [#6061](https://github.com/influxdata/influxdb/issues/6061): [0.12 / master] POST to /write does not write points if request has header 'Content-Type: application/x-www-form-urlencoded'
- [#5728](https://github.com/influxdata/influxdb/issues/5728): Properly handle semi-colons as part of the main query loop.
- [#5554](https://github.com/influxdata/influxdb/issues/5554): Can't run in alpine linux
- [#5252](https://github.com/influxdata/influxdb/issues/5252): Release tarballs contain specific attributes on '.'
- [#5152](https://github.com/influxdata/influxdb/issues/5152): Fix where filters when a tag and a filter are combined with OR.

## v0.11.1 [2016-03-31]

### Bugfixes

- [#6168](https://github.com/influxdata/influxdb/pull/6168): Remove per measurement statsitics
- [#6129](https://github.com/influxdata/influxdb/pull/6129): Fix default continuous query lease host
- [#6121](https://github.com/influxdata/influxdb/issues/6121): Fix panic: slice index out of bounds in TSM index
- [#6092](https://github.com/influxdata/influxdb/issues/6092): Upgrading directly from 0.9.6.1 to 0.11.0 fails
- [#3932](https://github.com/influxdata/influxdb/issues/3932): Invalid timestamp format should throw an error.

## v0.11.0 [2016-03-22]

### Release Notes

There were some important breaking changes in this release. Here's a list of the important things to know before upgrading:

* [SHOW SERIES output has changed](https://github.com/influxdata/influxdb/pull/5937). See [new output in this test diff](https://github.com/influxdata/influxdb/pull/5937/files#diff-0cb24c2b7420b4db507ee3496c371845L263).
* [SHOW TAG VALUES output has changed](https://github.com/influxdata/influxdb/pull/5853)
* JSON write endpoint is disabled by default and will be removed in the next release. You can [turn it back on](https://github.com/influxdata/influxdb/pull/5512) in this release.
* b1/bz1 shards are no longer supported. You must migrate all old shards to TSM using [the migration tool](https://github.com/influxdata/influxdb/blob/master/cmd/influx_tsm/README.md).
* On queries to create databases, retention policies, and users, the default behavior has changed to create `IF NOT EXISTS`. If they already exist, no error will be returned.
* On queries with a selector like `min`, `max`, `first`, and `last` the time returned will be the time for the bucket of the group by window. [Selectors for the time for the specific point](https://github.com/influxdata/influxdb/issues/5926) will be added later.

### Features

- [#5994](https://github.com/influxdata/influxdb/issues/5994): Single server
- [#5862](https://github.com/influxdata/influxdb/pull/5862): Make Admin UI dynamically fetch both client and server versions
- [#5844](https://github.com/influxdata/influxdb/pull/5844): Tag TSM engine stats with database and retention policy
- [#5758](https://github.com/influxdata/influxdb/pull/5758): TSM engine stats for cache, WAL, and filestore. Thanks @jonseymour
- [#5737](https://github.com/influxdata/influxdb/pull/5737): Admin UI: Display results of multiple queries, not just the first query. Thanks @Vidhuran!
- [#5720](https://github.com/influxdata/influxdb/pull/5720): Admin UI: New button to generate permalink to queries
- [#5706](https://github.com/influxdata/influxdb/pull/5706): Cluster setup cleanup
- [#5691](https://github.com/influxdata/influxdb/pull/5691): Remove associated shard data when retention policies are dropped.
- [#5681](https://github.com/influxdata/influxdb/pull/5681): Stats: Add durations, number currently active to httpd and query executor
- [#5666](https://github.com/influxdata/influxdb/pull/5666): Manage dependencies with gdm
- [#5602](https://github.com/influxdata/influxdb/pull/5602): Simplify cluster startup for scripting and deployment
- [#5598](https://github.com/influxdata/influxdb/pull/5598): Client: Add Ping to v2 client @PSUdaemon
- [#5596](https://github.com/influxdata/influxdb/pull/5596): Build improvements for ARM architectures. Also removed `--goarm` and `--pkgarch` build flags.
- [#5593](https://github.com/influxdata/influxdb/issues/5593): Modify `SHOW TAG VALUES` output for the new query engine to normalize the output.
- [#5562](https://github.com/influxdata/influxdb/pull/5562): Graphite: Support matching fields multiple times (@chrusty)
- [#5550](https://github.com/influxdata/influxdb/pull/5550): Enabled golint for tsdb/engine/wal. @gabelev
- [#5541](https://github.com/influxdata/influxdb/pull/5541): Client: Support for adding custom TLS Config for HTTP client.
- [#5512](https://github.com/influxdata/influxdb/pull/5512): HTTP: Add config option to enable HTTP JSON write path which is now disabled by default.
- [#5419](https://github.com/influxdata/influxdb/pull/5419): Graphite: Support matching tags multiple times Thanks @m4ce
- [#5336](https://github.com/influxdata/influxdb/pull/5366): Enabled golint for influxql. @gabelev
- [#4299](https://github.com/influxdata/influxdb/pull/4299): Client: Reject uint64 Client.Point.Field values. Thanks @arussellsaw
- [#4125](https://github.com/influxdata/influxdb/pull/4125): Admin UI: Fetch and display server version on connect. Thanks @alexiri!
- [#2715](https://github.com/influxdata/influxdb/issues/2715): Support using field regex comparisons in the WHERE clause

### Bugfixes

- [#6042](https://github.com/influxdata/influxdb/issues/6042): CreateDatabase failure on Windows, regression from v0.11.0 RC @mvadu
- [#6006](https://github.com/influxdata/influxdb/pull/6006): Fix deadlock while running backups
- [#5965](https://github.com/influxdata/influxdb/issues/5965): InfluxDB panic crashes while parsing "-" as Float
- [#5963](https://github.com/influxdata/influxdb/pull/5963): Fix possible deadlock
- [#5949](https://github.com/influxdata/influxdb/issues/5949): Return error message when improper types are used in SELECT
- [#5937](https://github.com/influxdata/influxdb/pull/5937): Rewrite SHOW SERIES to use query engine
- [#5924](https://github.com/influxdata/influxdb/issues/5924): Missing data after using influx\_tsm
- [#5889](https://github.com/influxdata/influxdb/issues/5889): Fix writing partial TSM index when flush file fails
- [#5880](https://github.com/influxdata/influxdb/issues/5880): TCP connection closed after write (regression/change from 0.9.6)
- [#5865](https://github.com/influxdata/influxdb/issues/5865): Conversion to tsm fails with exceeds max index value
- [#5854](https://github.com/influxdata/influxdb/issues/5854): failures of tests in tsdb/engine/tsm1 when compiled with go master
- [#5842](https://github.com/influxdata/influxdb/issues/5842): Add SeriesList binary marshaling
- [#5841](https://github.com/influxdata/influxdb/pull/5841): Reduce tsm allocations by converting time.Time to int64
- [#5835](https://github.com/influxdata/influxdb/issues/5835): Make CREATE USER default to IF NOT EXISTS
- [#5832](https://github.com/influxdata/influxdb/issues/5832): tsm: cache: need to check that snapshot has been sorted @jonseymour
- [#5814](https://github.com/influxdata/influxdb/issues/5814): Run CQs with the same name from different databases
- [#5787](https://github.com/influxdata/influxdb/pull/5787): HTTP: Add QueryAuthorizer instance to httpd service’s handler. @chris-ramon
- [#5754](https://github.com/influxdata/influxdb/issues/5754): Adding a node as meta only results in a data node also being registered
- [#5753](https://github.com/influxdata/influxdb/pull/5753): Ensures that drop-type commands work correctly in a cluster
- [#5724](https://github.com/influxdata/influxdb/issues/5724): influx\_tsm doesn't close file handles properly
- [#5719](https://github.com/influxdata/influxdb/issues/5719): Fix cache not deduplicating points
- [#5716](https://github.com/influxdata/influxdb/pull/5716): models: improve handling of points with empty field names or with no fields.
- [#5699](https://github.com/influxdata/influxdb/issues/5699): Fix potential thread safety issue in cache @jonseymour
- [#5696](https://github.com/influxdata/influxdb/issues/5696): Do not drop the database when creating with a retention policy
- [#5695](https://github.com/influxdata/influxdb/pull/5695): Remove meta servers from node.json
- [#5664](https://github.com/influxdata/influxdb/issues/5664): panic in model.Points.scanTo #5664
- [#5656](https://github.com/influxdata/influxdb/issues/5656): influx\_tsm: panic during conversion
- [#5628](https://github.com/influxdata/influxdb/issues/5628): Crashed the server with a bad derivative query
- [#5624](https://github.com/influxdata/influxdb/pull/5624): Fix golint issues in client v2 package @PSUDaemon
- [#5610](https://github.com/influxdata/influxdb/issues/5610): Write into fully-replicated cluster is not replicated across all shards
- [#5606](https://github.com/influxdata/influxdb/issues/5606): TSM conversion reproducibly drops data silently
- [#5594](https://github.com/influxdata/influxdb/pull/5594): Fix missing url params on lease redirect - @oldmantaiter
- [#5590](https://github.com/influxdata/influxdb/pull/5590): Fix panic when dropping subscription for unknown retention policy.
- [#5557](https://github.com/influxdata/influxdb/issues/5630): Fixes panic when surrounding the select statement arguments in brackets
- [#5535](https://github.com/influxdata/influxdb/pull/5535): Update README for referring to Collectd
- [#5532](https://github.com/influxdata/influxdb/issues/5532): user passwords not changeable in cluster
- [#5510](https://github.com/influxdata/influxdb/pull/5510): Optimize ReducePercentile @bsideup
- [#5489](https://github.com/influxdata/influxdb/pull/5489): Fixes multiple issues causing tests to fail on windows. Thanks @runner-mei
- [#5376](https://github.com/influxdata/influxdb/pull/5376): Fix golint issues in models package. @nuss-justin
- [#5375](https://github.com/influxdata/influxdb/pull/5375): Lint tsdb and tsdb/engine package @nuss-justin
- [#5182](https://github.com/influxdata/influxdb/pull/5182): Graphite: Fix an issue where the default template would be used instead of a more specific one. Thanks @flisky
- [#4688](https://github.com/influxdata/influxdb/issues/4688): admin UI doesn't display results for some SHOW queries

## v0.10.3 [2016-03-09]

### Bugfixes

- [#5924](https://github.com/influxdata/influxdb/issues/5924): Missing data after using influx\_tsm
- [#5716](https://github.com/influxdata/influxdb/pull/5716): models: improve handling of points with empty field names or with no fields.
- [#5594](https://github.com/influxdata/influxdb/pull/5594): Fix missing url params on lease redirect - @oldmantaiter

## v0.10.2 [2016-03-03]

### Bugfixes

- [#5880](https://github.com/influxdata/influxdb/issues/5880): TCP connection closed after write (regression/change from 0.9.6)
- [#5865](https://github.com/influxdata/influxdb/issues/5865): Conversion to tsm fails with exceeds max index value
- [#5861](https://github.com/influxdata/influxdb/pull/5861): Fix panic when dropping subscription for unknown retention policy.
- [#5857](https://github.com/influxdata/influxdb/issues/5857): panic in tsm1.Values.Deduplicate
- [#5832](https://github.com/influxdata/influxdb/issues/5832): tsm: cache: need to check that snapshot has been sorted @jonseymour
- [#5719](https://github.com/influxdata/influxdb/issues/5719): Fix cache not deduplicating points
- [#5699](https://github.com/influxdata/influxdb/issues/5699): Fix potential thread safety issue in cache @jonseymour

## v0.10.1 [2016-02-18]

### Bugfixes

- [#5724](https://github.com/influxdata/influxdb/issues/5724): influx\_tsm doesn't close file handles properly
- [#5696](https://github.com/influxdata/influxdb/issues/5696): Do not drop the database when creating with a retention policy
- [#5656](https://github.com/influxdata/influxdb/issues/5656): influx\_tsm: panic during conversion
- [#5606](https://github.com/influxdata/influxdb/issues/5606): TSM conversion reproducibly drops data silently
- [#5303](https://github.com/influxdata/influxdb/issues/5303): Protect against stateful mappers returning nothing in the raw executor

## v0.10.0 [2016-02-04]

### Release Notes

This release now uses the TSM storage engine. Old bz1 and b1 shards can still be read, but in a future release you will be required to migrate old shards to TSM. For new shards getting created, or new installations, the TSM storage engine will be used.

This release also changes how clusters are setup. The config file has changed so have a look at the new example. Also, upgrading a single node works, but for upgrading clusters, you'll need help from us. Sent us a note at contact@influxdb.com if you need assistance upgrading a cluster.

### Features

- [#5565](https://github.com/influxdata/influxdb/pull/5565): Add configuration for time precision with UDP services. - @tpitale
- [#5522](https://github.com/influxdata/influxdb/pull/5522): Optimize tsm1 cache to reduce memory consumption and GC scan time.
- [#5460](https://github.com/influxdata/influxdb/pull/5460): Prevent exponential growth in CLI history. Thanks @sczk!
- [#5459](https://github.com/influxdata/influxdb/pull/5459): Create `/status` endpoint for health checks.
- [#5226](https://github.com/influxdata/influxdb/pull/5226): b\*1 to tsm1 shard conversion tool.
- [#5226](https://github.com/influxdata/influxdb/pull/5226): b*1 to tsm1 shard conversion tool.
- [#5224](https://github.com/influxdata/influxdb/pull/5224): Online backup/incremental backup. Restore (for TSM).
- [#5201](https://github.com/influxdata/influxdb/pull/5201): Allow max UDP buffer size to be configurable. Thanks @sebito91
- [#5194](https://github.com/influxdata/influxdb/pull/5194): Custom continuous query options per query rather than per node.
- [#5183](https://github.com/influxdata/influxdb/pull/5183): CLI confirms database exists when USE executed. Thanks @pires

### Bugfixes

- [#5505](https://github.com/influxdata/influxdb/issues/5505): Clear authCache in meta.Client when password changes.
- [#5504](https://github.com/influxdata/influxdb/issues/5504): create retention policy on unexistant DB crash InfluxDB
- [#5479](https://github.com/influxdata/influxdb/issues/5479): Bringing up a node as a meta only node causes panic
- [#5478](https://github.com/influxdata/influxdb/issues/5478): panic: interface conversion: interface is float64, not int64
- [#5475](https://github.com/influxdata/influxdb/issues/5475): Ensure appropriate exit code returned for non-interactive use of CLI.
- [#5469](https://github.com/influxdata/influxdb/issues/5469): Conversion from bz1 to tsm doesn't work as described
- [#5455](https://github.com/influxdata/influxdb/issues/5455): panic: runtime error: slice bounds out of range when loading corrupted wal segment
- [#5449](https://github.com/influxdata/influxdb/issues/5449): panic when dropping collectd points
- [#5382](https://github.com/influxdata/influxdb/pull/5382): Fixes some escaping bugs with tag keys and values.
- [#5350](https://github.com/influxdata/influxdb/issues/5350): 'influxd backup' should create backup directory
- [#5349](https://github.com/influxdata/influxdb/issues/5349): Validate metadata blob for 'influxd backup'
- [#5264](https://github.com/influxdata/influxdb/pull/5264): Fix panic: runtime error: slice bounds out of range
- [#5262](https://github.com/influxdata/influxdb/issues/5262): Fix a panic when a tag value was empty.
- [#5244](https://github.com/influxdata/influxdb/issues/5244): panic: ensure it's safe to close engine multiple times.
- [#5193](https://github.com/influxdata/influxdb/issues/5193): Missing data a minute before current time. Comes back later.
- [#5186](https://github.com/influxdata/influxdb/pull/5186): Fix database creation with retention statement parsing. Fixes [#5077](https://github.com/influxdata/influxdb/issues/5077). Thanks @pires
- [#5178](https://github.com/influxdata/influxdb/pull/5178): SHOW FIELD shouldn't consider VALUES to be valid. Thanks @pires
- [#5158](https://github.com/influxdata/influxdb/pull/5158): Fix panic when writing invalid input to the line protocol.
- [#5129](https://github.com/influxdata/influxdb/pull/5129): Ensure precision flag is respected by CLI. Thanks @e-dard
- [#5079](https://github.com/influxdata/influxdb/pull/5079): Ensure tsm WAL encoding buffer can handle large batches.
- [#5078](https://github.com/influxdata/influxdb/issues/5078): influx non-interactive mode - INSERT must be handled. Thanks @grange74
- [#5064](https://github.com/influxdata/influxdb/pull/5064): Full support for parenthesis in SELECT clause, fixes [#5054](https://github.com/influxdata/influxdb/issues/5054). Thanks @mengjinglei
- [#5059](https://github.com/influxdata/influxdb/pull/5059): Fix unmarshal of database error by client code. Thanks @farshidtz
- [#5042](https://github.com/influxdata/influxdb/issues/5042): Count with fill(none) will drop 0 valued intervals.
- [#5016](https://github.com/influxdata/influxdb/pull/5016): Don't panic if Meta data directory not writable. Thanks @oiooj
- [#4940](https://github.com/influxdata/influxdb/pull/4940): Fix distributed aggregate query query error. Thanks @li-ang
- [#4735](https://github.com/influxdata/influxdb/issues/4735): Fix panic when merging empty results.
- [#4622](https://github.com/influxdata/influxdb/issues/4622): Fix panic when passing too large of timestamps to OpenTSDB input.
- [#4303](https://github.com/influxdata/influxdb/issues/4303): Don't drop measurements or series from multiple databases.

## v0.9.6 [2015-12-09]

### Release Notes
This release has an updated design and implementation of the TSM storage engine. If you had been using tsm1 as your storage engine prior to this release (either 0.9.5.x or 0.9.6 nightly builds) you will have to start with a fresh database.

If you had TSM configuration options set, those have been updated. See the the updated sample configuration for more details: https://github.com/influxdata/influxdb/blob/master/etc/config.sample.toml#L98-L125

### Features

- [#4790](https://github.com/influxdata/influxdb/pull/4790): Allow openTSDB point-level error logging to be disabled
- [#4728](https://github.com/influxdata/influxdb/pull/4728): SHOW SHARD GROUPS. By @mateuszdyminski
- [#4841](https://github.com/influxdata/influxdb/pull/4841): Improve point parsing speed. Lint models pacakge. Thanks @e-dard!
- [#4889](https://github.com/influxdata/influxdb/pull/4889): Implement close notifier and timeout on executors
- [#2676](https://github.com/influxdata/influxdb/issues/2676), [#4866](https://github.com/influxdata/influxdb/pull/4866): Add support for specifying default retention policy in database create. Thanks @pires!
- [#4848](https://github.com/influxdata/influxdb/pull/4848): Added framework for cluster integration testing.
- [#4872](https://github.com/influxdata/influxdb/pull/4872): Add option to disable logging for meta service.
- [#4787](https://github.com/influxdata/influxdb/issues/4787): Now builds on Solaris

### Bugfixes

- [#4849](https://github.com/influxdata/influxdb/issues/4849): Derivative works with count, mean, median, sum, first, last, max, min, and percentile.
- [#4984](https://github.com/influxdata/influxdb/pull/4984): Allow math on fields, fixes regression. Thanks @mengjinglei
- [#4666](https://github.com/influxdata/influxdb/issues/4666): Fix panic in derivative with invalid values.
- [#4404](https://github.com/influxdata/influxdb/issues/4404): Return better error for currently unsupported DELETE queries.
- [#4858](https://github.com/influxdata/influxdb/pull/4858): Validate nested aggregations in queries. Thanks @viru
- [#4921](https://github.com/influxdata/influxdb/pull/4921): Error responses should be JSON-formatted. Thanks @pires
- [#4974](https://github.com/influxdata/influxdb/issues/4974) Fix Data Race in TSDB when setting measurement field name
- [#4876](https://github.com/influxdata/influxdb/pull/4876): Complete lint for monitor and services packages. Thanks @e-dard!
- [#4833](https://github.com/influxdata/influxdb/pull/4833), [#4927](https://github.com/influxdata/influxdb/pull/4927): Fix SHOW MEASURMENTS for clusters. Thanks @li-ang!
- [#4918](https://github.com/influxdata/influxdb/pull/4918): Restore can hang,  Fix [issue #4806](https://github.com/influxdata/influxdb/issues/4806). Thanks @oiooj
- [#4855](https://github.com/influxdata/influxdb/pull/4855): Fix race in TCP proxy shutdown. Thanks @runner-mei!
- [#4411](https://github.com/influxdata/influxdb/pull/4411): Add Access-Control-Expose-Headers to HTTP responses
- [#4768](https://github.com/influxdata/influxdb/pull/4768): CLI history skips blank lines. Thanks @pires
- [#4766](https://github.com/influxdata/influxdb/pull/4766): Update CLI usage output. Thanks @aneshas
- [#4804](https://github.com/influxdata/influxdb/pull/4804): Complete lint for services/admin. Thanks @nii236
- [#4796](https://github.com/influxdata/influxdb/pull/4796): Check point without fields. Thanks @CrazyJvm
- [#4815](https://github.com/influxdata/influxdb/pull/4815): Added `Time` field into aggregate output across the cluster. Thanks @li-ang
- [#4817](https://github.com/influxdata/influxdb/pull/4817): Fix Min,Max,Top,Bottom function when query distributed node. Thanks @mengjinglei
- [#4878](https://github.com/influxdata/influxdb/pull/4878): Fix String() function for several InfluxQL statement types
- [#4913](https://github.com/influxdata/influxdb/pull/4913): Fix b1 flush deadlock
- [#3170](https://github.com/influxdata/influxdb/issues/3170), [#4921](https://github.com/influxdata/influxdb/pull/4921): Database does not exist error is now JSON. Thanks @pires!
- [#5029](https://github.com/influxdata/influxdb/pull/5029): Drop UDP point on bad parse.

## v0.9.5 [2015-11-20]

### Release Notes

- Field names for the internal stats have been changed to be more inline with Go style.
- 0.9.5 is reverting to Go 1.4.2 due to unresolved issues with Go 1.5.1.

There are breaking changes in this release:
- The filesystem hierarchy for packages has been changed, namely:
  - Binaries are now located in `/usr/bin` (previously `/opt/influxdb`)
  - Configuration files are now located in `/etc/influxdb` (previously `/etc/opt/influxdb`)
  - Data directories are now located in `/var/lib/influxdb` (previously `/var/opt/influxdb`)
  - Scripts are now located in `/usr/lib/influxdb/scripts` (previously `/opt/influxdb`)

### Features

- [#4702](https://github.com/influxdata/influxdb/pull/4702): Support 'history' command at CLI
- [#4098](https://github.com/influxdata/influxdb/issues/4098): Enable `golint` on the code base - uuid subpackage
- [#4141](https://github.com/influxdata/influxdb/pull/4141): Control whether each query should be logged
- [#4065](https://github.com/influxdata/influxdb/pull/4065): Added precision support in cmd client. Thanks @sbouchex
- [#4140](https://github.com/influxdata/influxdb/pull/4140): Make storage engine configurable
- [#4161](https://github.com/influxdata/influxdb/pull/4161): Implement bottom selector function
- [#4204](https://github.com/influxdata/influxdb/pull/4204): Allow module-level selection for SHOW STATS
- [#4208](https://github.com/influxdata/influxdb/pull/4208): Allow module-level selection for SHOW DIAGNOSTICS
- [#4196](https://github.com/influxdata/influxdb/pull/4196): Export tsdb.Iterator
- [#4198](https://github.com/influxdata/influxdb/pull/4198): Add basic cluster-service stats
- [#4262](https://github.com/influxdata/influxdb/pull/4262): Allow configuration of UDP retention policy
- [#4265](https://github.com/influxdata/influxdb/pull/4265): Add statistics for Hinted-Handoff
- [#4284](https://github.com/influxdata/influxdb/pull/4284): Add exponential backoff for hinted-handoff failures
- [#4310](https://github.com/influxdata/influxdb/pull/4310): Support dropping non-Raft nodes. Work mostly by @corylanou
- [#4348](https://github.com/influxdata/influxdb/pull/4348): Public ApplyTemplate function for graphite parser.
- [#4178](https://github.com/influxdata/influxdb/pull/4178): Support fields in graphite parser. Thanks @roobert!
- [#4409](https://github.com/influxdata/influxdb/pull/4409): wire up INTO queries.
- [#4379](https://github.com/influxdata/influxdb/pull/4379): Auto-create database for UDP input.
- [#4375](https://github.com/influxdata/influxdb/pull/4375): Add Subscriptions so data can be 'forked' out of InfluxDB to another third party.
- [#4506](https://github.com/influxdata/influxdb/pull/4506): Register with Enterprise service and upload stats, if token is available.
- [#4516](https://github.com/influxdata/influxdb/pull/4516): Hinted-handoff refactor, with new statistics and diagnostics
- [#4501](https://github.com/influxdata/influxdb/pull/4501): Allow filtering SHOW MEASUREMENTS by regex.
- [#4547](https://github.com/influxdata/influxdb/pull/4547): Allow any node to be dropped, even a raft node (even the leader).
- [#4600](https://github.com/influxdata/influxdb/pull/4600): ping endpoint can wait for leader
- [#4648](https://github.com/influxdata/influxdb/pull/4648): UDP Client (v2 client)
- [#4690](https://github.com/influxdata/influxdb/pull/4690): SHOW SHARDS now includes database and policy. Thanks @pires
- [#4676](https://github.com/influxdata/influxdb/pull/4676): UDP service listener performance enhancements
- [#4659](https://github.com/influxdata/influxdb/pull/4659): Support IF EXISTS for DROP DATABASE. Thanks @ch33hau
- [#4721](https://github.com/influxdata/influxdb/pull/4721): Export tsdb.InterfaceValues
- [#4681](https://github.com/influxdata/influxdb/pull/4681): Increase default buffer size for collectd and graphite listeners
- [#4685](https://github.com/influxdata/influxdb/pull/4685): Automatically promote node to raft peer if drop server results in removing a raft peer.
- [#4846](https://github.com/influxdata/influxdb/pull/4846): Allow NaN as a valid value on the graphite service; discard these points silently (graphite compatibility). Thanks @jsternberg!

### Bugfixes

- [#4193](https://github.com/influxdata/influxdb/issues/4193): Less than or equal to inequality is not inclusive for time in where clause
- [#4235](https://github.com/influxdata/influxdb/issues/4235): "ORDER BY DESC" doesn't properly order
- [#4789](https://github.com/influxdata/influxdb/pull/4789): Decode WHERE fields during aggregates. Fix [issue #4701](https://github.com/influxdata/influxdb/issues/4701).
- [#4778](https://github.com/influxdata/influxdb/pull/4778): If there are no points to count, count is 0.
- [#4715](https://github.com/influxdata/influxdb/pull/4715): Fix panic during Raft-close. Fix [issue #4707](https://github.com/influxdata/influxdb/issues/4707). Thanks @oiooj
- [#4643](https://github.com/influxdata/influxdb/pull/4643): Fix panic during backup restoration. Thanks @oiooj
- [#4632](https://github.com/influxdata/influxdb/pull/4632): Fix parsing of IPv6 hosts in client package. Thanks @miguelxpn
- [#4389](https://github.com/influxdata/influxdb/pull/4389): Don't add a new segment file on each hinted-handoff purge cycle.
- [#4166](https://github.com/influxdata/influxdb/pull/4166): Fix parser error on invalid SHOW
- [#3457](https://github.com/influxdata/influxdb/issues/3457): [0.9.3] cannot select field names with prefix + "." that match the measurement name
- [#4704](https://github.com/influxdata/influxdb/pull/4704). Tighten up command parsing within CLI. Thanks @pires
- [#4225](https://github.com/influxdata/influxdb/pull/4225): Always display diags in name-sorted order
- [#4111](https://github.com/influxdata/influxdb/pull/4111): Update pre-commit hook for go vet composites
- [#4136](https://github.com/influxdata/influxdb/pull/4136): Return an error-on-write if target retention policy does not exist. Thanks for the report @ymettier
- [#4228](https://github.com/influxdata/influxdb/pull/4228): Add build timestamp to version information.
- [#4124](https://github.com/influxdata/influxdb/issues/4124): Missing defer/recover/panic idiom in HTTPD service
- [#4238](https://github.com/influxdata/influxdb/pull/4238): Fully disable hinted-handoff service if so requested.
- [#4165](https://github.com/influxdata/influxdb/pull/4165): Tag all Go runtime stats when writing to internal database.
- [#4586](https://github.com/influxdata/influxdb/pull/4586): Exit when invalid engine is selected
- [#4118](https://github.com/influxdata/influxdb/issues/4118): Return consistent, correct result for SHOW MEASUREMENTS with multiple AND conditions
- [#4191](https://github.com/influxdata/influxdb/pull/4191): Correctly marshal remote mapper responses. Fixes [#4170](https://github.com/influxdata/influxdb/issues/4170)
- [#4222](https://github.com/influxdata/influxdb/pull/4222): Graphite TCP connections should not block shutdown
- [#4180](https://github.com/influxdata/influxdb/pull/4180): Cursor & SelectMapper Refactor
- [#1577](https://github.com/influxdata/influxdb/issues/1577): selectors (e.g. min, max, first, last) should have equivalents to return the actual point
- [#4264](https://github.com/influxdata/influxdb/issues/4264): Refactor map functions to use list of values
- [#4278](https://github.com/influxdata/influxdb/pull/4278): Fix error marshalling across the cluster
- [#4149](https://github.com/influxdata/influxdb/pull/4149): Fix derivative unnecessarily requires aggregate function.  Thanks @peekeri!
- [#4674](https://github.com/influxdata/influxdb/pull/4674): Fix panic during restore. Thanks @simcap.
- [#4725](https://github.com/influxdata/influxdb/pull/4725): Don't list deleted shards during SHOW SHARDS.
- [#4237](https://github.com/influxdata/influxdb/issues/4237): DERIVATIVE() edge conditions
- [#4263](https://github.com/influxdata/influxdb/issues/4263): derivative does not work when data is missing
- [#4293](https://github.com/influxdata/influxdb/pull/4293): Ensure shell is invoked when touching PID file. Thanks @christopherjdickson
- [#4296](https://github.com/influxdata/influxdb/pull/4296): Reject line protocol ending with '-'. Fixes [#4272](https://github.com/influxdata/influxdb/issues/4272)
- [#4333](https://github.com/influxdata/influxdb/pull/4333): Retry monitor storage creation and storage only on Leader.
- [#4276](https://github.com/influxdata/influxdb/issues/4276): Walk DropSeriesStatement & check for empty sources
- [#4465](https://github.com/influxdata/influxdb/pull/4465): Actually display a message if the CLI can't connect to the database.
- [#4342](https://github.com/influxdata/influxdb/pull/4342): Fix mixing aggregates and math with non-aggregates. Thanks @kostya-sh.
- [#4349](https://github.com/influxdata/influxdb/issues/4349): If HH can't unmarshal a block, skip that block.
- [#4502](https://github.com/influxdata/influxdb/pull/4502): Don't crash on Graphite close, if Graphite not fully open. Thanks for the report @ranjib
- [#4354](https://github.com/influxdata/influxdb/pull/4353): Fully lock node queues during hinted handoff. Fixes one cause of missing data on clusters.
- [#4357](https://github.com/influxdata/influxdb/issues/4357): Fix similar float values encoding overflow Thanks @dgryski!
- [#4344](https://github.com/influxdata/influxdb/issues/4344): Make client.Write default to client.precision if none is given.
- [#3429](https://github.com/influxdata/influxdb/issues/3429): Incorrect parsing of regex containing '/'
- [#4374](https://github.com/influxdata/influxdb/issues/4374): Add tsm1 quickcheck tests
- [#4644](https://github.com/influxdata/influxdb/pull/4644): Check for response errors during token check, fixes issue [#4641](https://github.com/influxdata/influxdb/issues/4641)
- [#4377](https://github.com/influxdata/influxdb/pull/4377): Hinted handoff should not process dropped nodes
- [#4365](https://github.com/influxdata/influxdb/issues/4365): Prevent panic in DecodeSameTypeBlock
- [#4280](https://github.com/influxdata/influxdb/issues/4280): Only drop points matching WHERE clause
- [#4443](https://github.com/influxdata/influxdb/pull/4443): Fix race condition while listing store's shards. Fixes [#4442](https://github.com/influxdata/influxdb/issues/4442)
- [#4410](https://github.com/influxdata/influxdb/pull/4410): Fix infinite recursion in statement string(). Thanks @kostya-sh
- [#4360](https://github.com/influxdata/influxdb/issues/4360): Aggregate Selectors overwrite values during post-processing
- [#4421](https://github.com/influxdata/influxdb/issues/4421): Fix line protocol accepting tags with no values
- [#4434](https://github.com/influxdata/influxdb/pull/4434): Allow 'E' for scientific values. Fixes [#4433](https://github.com/influxdata/influxdb/issues/4433)
- [#4431](https://github.com/influxdata/influxdb/issues/4431): Add tsm1 WAL QuickCheck
- [#4438](https://github.com/influxdata/influxdb/pull/4438): openTSDB service shutdown fixes
- [#4447](https://github.com/influxdata/influxdb/pull/4447): Fixes to logrotate file. Thanks @linsomniac.
- [#3820](https://github.com/influxdata/influxdb/issues/3820): Fix js error in admin UI.
- [#4460](https://github.com/influxdata/influxdb/issues/4460): tsm1 meta lint
- [#4415](https://github.com/influxdata/influxdb/issues/4415): Selector (like max, min, first, etc) return a string instead of timestamp
- [#4472](https://github.com/influxdata/influxdb/issues/4472): Fix 'too many points in GROUP BY interval' error
- [#4475](https://github.com/influxdata/influxdb/issues/4475): Fix SHOW TAG VALUES error message.
- [#4486](https://github.com/influxdata/influxdb/pull/4486): Fix missing comments for runner package
- [#4497](https://github.com/influxdata/influxdb/pull/4497): Fix sequence in meta proto
- [#3367](https://github.com/influxdata/influxdb/issues/3367): Negative timestamps are parsed correctly by the line protocol.
- [#4563](https://github.com/influxdata/influxdb/pull/4536): Fix broken subscriptions updates.
- [#4538](https://github.com/influxdata/influxdb/issues/4538): Dropping database under a write load causes panics
- [#4582](https://github.com/influxdata/influxdb/pull/4582): Correct logging tags in cluster and TCP package. Thanks @oiooj
- [#4513](https://github.com/influxdata/influxdb/issues/4513): TSM1: panic: runtime error: index out of range
- [#4521](https://github.com/influxdata/influxdb/issues/4521): TSM1: panic: decode of short block: got 1, exp 9
- [#4587](https://github.com/influxdata/influxdb/pull/4587): Prevent NaN float values from being stored
- [#4596](https://github.com/influxdata/influxdb/pull/4596): Skip empty string for start position when parsing line protocol @Thanks @ch33hau
- [#4610](https://github.com/influxdata/influxdb/pull/4610): Make internal stats names consistent with Go style.
- [#4625](https://github.com/influxdata/influxdb/pull/4625): Correctly handle bad write requests. Thanks @oiooj.
- [#4650](https://github.com/influxdata/influxdb/issues/4650): Importer should skip empty lines
- [#4651](https://github.com/influxdata/influxdb/issues/4651): Importer doesn't flush out last batch
- [#4602](https://github.com/influxdata/influxdb/issues/4602): Fixes data race between PointsWriter and Subscriber services.
- [#4691](https://github.com/influxdata/influxdb/issues/4691): Enable toml test `TestConfig_Encode`.
- [#4283](https://github.com/influxdata/influxdb/pull/4283): Disable HintedHandoff if configuration is not set.
- [#4703](https://github.com/influxdata/influxdb/pull/4703): Complete lint for cmd/influx. Thanks @pablolmiranda

## v0.9.4 [2015-09-14]

### Release Notes
With this release InfluxDB is moving to Go 1.5.

### Features

- [#4050](https://github.com/influxdata/influxdb/pull/4050): Add stats to collectd
- [#3771](https://github.com/influxdata/influxdb/pull/3771): Close idle Graphite TCP connections
- [#3755](https://github.com/influxdata/influxdb/issues/3755): Add option to build script. Thanks @fg2it
- [#3863](https://github.com/influxdata/influxdb/pull/3863): Move to Go 1.5
- [#3892](https://github.com/influxdata/influxdb/pull/3892): Support IF NOT EXISTS for CREATE DATABASE
- [#3916](https://github.com/influxdata/influxdb/pull/3916): New statistics and diagnostics support. Graphite first to be instrumented.
- [#3901](https://github.com/influxdata/influxdb/pull/3901): Add consistency level option to influx cli Thanks @takayuki
- [#4048](https://github.com/influxdata/influxdb/pull/4048): Add statistics to Continuous Query service
- [#4049](https://github.com/influxdata/influxdb/pull/4049): Add stats to the UDP input
- [#3876](https://github.com/influxdata/influxdb/pull/3876): Allow the following syntax in CQs: INTO "1hPolicy".:MEASUREMENT
- [#3975](https://github.com/influxdata/influxdb/pull/3975): Add shard copy service
- [#3986](https://github.com/influxdata/influxdb/pull/3986): Support sorting by time desc
- [#3930](https://github.com/influxdata/influxdb/pull/3930): Wire up TOP aggregate function - fixes [#1821](https://github.com/influxdata/influxdb/issues/1821)
- [#4045](https://github.com/influxdata/influxdb/pull/4045): Instrument cluster-level points writer
- [#3996](https://github.com/influxdata/influxdb/pull/3996): Add statistics to httpd package
- [#4003](https://github.com/influxdata/influxdb/pull/4033): Add logrotate configuration.
- [#4043](https://github.com/influxdata/influxdb/pull/4043): Add stats and batching to openTSDB input
- [#4042](https://github.com/influxdata/influxdb/pull/4042): Add pending batches control to batcher
- [#4006](https://github.com/influxdata/influxdb/pull/4006): Add basic statistics for shards
- [#4072](https://github.com/influxdata/influxdb/pull/4072): Add statistics for the WAL.

### Bugfixes

- [#4042](https://github.com/influxdata/influxdb/pull/4042): Set UDP input batching defaults as needed.
- [#3785](https://github.com/influxdata/influxdb/issues/3785): Invalid time stamp in graphite metric causes panic
- [#3804](https://github.com/influxdata/influxdb/pull/3804): init.d script fixes, fixes issue 3803.
- [#3823](https://github.com/influxdata/influxdb/pull/3823): Deterministic ordering for first() and last()
- [#3869](https://github.com/influxdata/influxdb/issues/3869): Seemingly deadlocked when ingesting metrics via graphite plugin
- [#3856](https://github.com/influxdata/influxdb/pull/3856): Minor changes to retention enforcement.
- [#3884](https://github.com/influxdata/influxdb/pull/3884): Fix two panics in WAL that can happen at server startup
- [#3868](https://github.com/influxdata/influxdb/pull/3868): Add shell option to start the daemon on CentOS. Thanks @SwannCroiset.
- [#3886](https://github.com/influxdata/influxdb/pull/3886): Prevent write timeouts due to lock contention in WAL
- [#3574](https://github.com/influxdata/influxdb/issues/3574): Querying data node causes panic
- [#3913](https://github.com/influxdata/influxdb/issues/3913): Convert meta shard owners to objects
- [#4026](https://github.com/influxdata/influxdb/pull/4026): Support multiple Graphite inputs. Fixes issue [#3636](https://github.com/influxdata/influxdb/issues/3636)
- [#3927](https://github.com/influxdata/influxdb/issues/3927): Add WAL lock to prevent timing lock contention
- [#3928](https://github.com/influxdata/influxdb/issues/3928): Write fails for multiple points when tag starts with quote
- [#3901](https://github.com/influxdata/influxdb/pull/3901): Unblock relaxed write consistency level Thanks @takayuki!
- [#3950](https://github.com/influxdata/influxdb/pull/3950): Limit bz1 quickcheck tests to 10 iterations on CI
- [#3977](https://github.com/influxdata/influxdb/pull/3977): Silence wal logging during testing
- [#3931](https://github.com/influxdata/influxdb/pull/3931): Don't precreate shard groups entirely in the past
- [#3960](https://github.com/influxdata/influxdb/issues/3960): possible "catch up" bug with nodes down in a cluster
- [#3980](https://github.com/influxdata/influxdb/pull/3980): 'service stop' waits until service actually stops. Fixes issue #3548.
- [#4016](https://github.com/influxdata/influxdb/pull/4016): Shutdown Graphite UDP on SIGTERM.
- [#4034](https://github.com/influxdata/influxdb/pull/4034): Rollback bolt tx on mapper open error
- [#3848](https://github.com/influxdata/influxdb/issues/3848): restart influxdb causing panic
- [#3881](https://github.com/influxdata/influxdb/issues/3881): panic: runtime error: invalid memory address or nil pointer dereference
- [#3926](https://github.com/influxdata/influxdb/issues/3926): First or last value of `GROUP BY time(x)` is often null. Fixed by [#4038](https://github.com/influxdata/influxdb/pull/4038)
- [#4053](https://github.com/influxdata/influxdb/pull/4053): Prohibit dropping default retention policy.
- [#4060](https://github.com/influxdata/influxdb/pull/4060): Don't log EOF error in openTSDB input.
- [#3978](https://github.com/influxdata/influxdb/issues/3978): [0.9.3] (regression) cannot use GROUP BY * with more than a single field in SELECT clause
- [#4058](https://github.com/influxdata/influxdb/pull/4058): Disable bz1 recompression
- [#3902](https://github.com/influxdata/influxdb/issues/3902): [0.9.3] DB should not crash when using invalid expression "GROUP BY time"
- [#3718](https://github.com/influxdata/influxdb/issues/3718): Derivative query with group by time but no aggregate function should fail parse

## v0.9.3 [2015-08-26]

### Release Notes

There are breaking changes in this release.
 - To store data points as integers you must now append `i` to the number if using the line protocol.
 - If you have a UDP input configured, you should check the UDP section of [the new sample configuration file](https://github.com/influxdata/influxdb/blob/master/etc/config.sample.toml) to learn how to modify existing configuration files, as 0.9.3 now expects multiple UDP inputs.
 - Configuration files must now have an entry for `wal-dir` in the `[data]` section. Check [new sample configuration file](https://github.com/influxdata/influxdb/blob/master/etc/config.sample.toml) for more details.
 - The implicit `GROUP BY *` that was added to every `SELECT *` has been removed. Instead any tags in the data are now part of the columns in the returned query.

Please see the *Features* section below for full details.

### Features

- [#3376](https://github.com/influxdata/influxdb/pull/3376): Support for remote shard query mapping
- [#3372](https://github.com/influxdata/influxdb/pull/3372): Support joining nodes to existing cluster
- [#3426](https://github.com/influxdata/influxdb/pull/3426): Additional logging for continuous queries. Thanks @jhorwit2
- [#3478](https://github.com/influxdata/influxdb/pull/3478): Support incremental cluster joins
- [#3519](https://github.com/influxdata/influxdb/pull/3519): **--BREAKING CHANGE--** Update line protocol to require trailing i for field values that are integers
- [#3529](https://github.com/influxdata/influxdb/pull/3529): Add TLS support for OpenTSDB plugin. Thanks @nathanielc
- [#3421](https://github.com/influxdata/influxdb/issues/3421): Should update metastore and cluster if IP or hostname changes
- [#3502](https://github.com/influxdata/influxdb/pull/3502): Importer for 0.8.9 data via the CLI
- [#3564](https://github.com/influxdata/influxdb/pull/3564): Fix alias, maintain column sort order
- [#3585](https://github.com/influxdata/influxdb/pull/3585): Additional test coverage for non-existent fields
- [#3246](https://github.com/influxdata/influxdb/issues/3246): Allow overriding of configuration parameters using environment variables
- [#3599](https://github.com/influxdata/influxdb/pull/3599): **--BREAKING CHANGE--** Support multiple UDP inputs. Thanks @tpitale
- [#3636](https://github.com/influxdata/influxdb/pull/3639): Cap auto-created retention policy replica count at 3
- [#3641](https://github.com/influxdata/influxdb/pull/3641): Logging enhancements and single-node rename
- [#3635](https://github.com/influxdata/influxdb/pull/3635): Add build branch to version output.
- [#3115](https://github.com/influxdata/influxdb/pull/3115): Various init.d script improvements. Thanks @KoeSystems.
- [#3628](https://github.com/influxdata/influxdb/pull/3628): Wildcard expansion of tags and fields for raw queries
- [#3721](https://github.com/influxdata/influxdb/pull/3721): interpret number literals compared against time as nanoseconds from epoch
- [#3514](https://github.com/influxdata/influxdb/issues/3514): Implement WAL outside BoltDB with compaction
- [#3544](https://github.com/influxdata/influxdb/pull/3544): Implement compression on top of BoltDB
- [#3795](https://github.com/influxdata/influxdb/pull/3795): Throttle import
- [#3584](https://github.com/influxdata/influxdb/pull/3584): Import/export documenation

### Bugfixes

- [#3405](https://github.com/influxdata/influxdb/pull/3405): Prevent database panic when fields are missing. Thanks @jhorwit2
- [#3411](https://github.com/influxdata/influxdb/issues/3411): 500 timeout on write
- [#3420](https://github.com/influxdata/influxdb/pull/3420): Catch opentsdb malformed tags. Thanks @nathanielc.
- [#3404](https://github.com/influxdata/influxdb/pull/3404): Added support for escaped single quotes in query string. Thanks @jhorwit2
- [#3414](https://github.com/influxdata/influxdb/issues/3414): Shard mappers perform query re-writing
- [#3525](https://github.com/influxdata/influxdb/pull/3525): check if fields are valid during parse time.
- [#3511](https://github.com/influxdata/influxdb/issues/3511): Sending a large number of tag causes panic
- [#3288](https://github.com/influxdata/influxdb/issues/3288): Run go fuzz on the line-protocol input
- [#3545](https://github.com/influxdata/influxdb/issues/3545): Fix parsing string fields with newlines
- [#3579](https://github.com/influxdata/influxdb/issues/3579): Revert breaking change to `client.NewClient` function
- [#3580](https://github.com/influxdata/influxdb/issues/3580): Do not allow wildcards with fields in select statements
- [#3530](https://github.com/influxdata/influxdb/pull/3530): Aliasing a column no longer works
- [#3436](https://github.com/influxdata/influxdb/issues/3436): Fix panic in hinted handoff queue processor
- [#3401](https://github.com/influxdata/influxdb/issues/3401): Derivative on non-numeric fields panics db
- [#3583](https://github.com/influxdata/influxdb/issues/3583): Inserting value in scientific notation with a trailing i causes panic
- [#3611](https://github.com/influxdata/influxdb/pull/3611): Fix query arithmetic with integers
- [#3326](https://github.com/influxdata/influxdb/issues/3326): simple regex query fails with cryptic error
- [#3618](https://github.com/influxdata/influxdb/pull/3618): Fix collectd stats panic on i386. Thanks @richterger
- [#3625](https://github.com/influxdata/influxdb/pull/3625): Don't panic when aggregate and raw queries are in a single statement
- [#3629](https://github.com/influxdata/influxdb/pull/3629): Use sensible batching defaults for Graphite.
- [#3638](https://github.com/influxdata/influxdb/pull/3638): Cluster config fixes and removal of meta.peers config field
- [#3640](https://github.com/influxdata/influxdb/pull/3640): Shutdown Graphite service when signal received.
- [#3632](https://github.com/influxdata/influxdb/issues/3632): Make single-node host renames more seamless
- [#3656](https://github.com/influxdata/influxdb/issues/3656): Silence snapshotter logger for testing
- [#3651](https://github.com/influxdata/influxdb/pull/3651): Fully remove series when dropped.
- [#3517](https://github.com/influxdata/influxdb/pull/3517): Batch CQ writes to avoid timeouts. Thanks @dim.
- [#3522](https://github.com/influxdata/influxdb/pull/3522): Consume CQ results on request timeouts. Thanks @dim.
- [#3646](https://github.com/influxdata/influxdb/pull/3646): Fix nil FieldCodec panic.
- [#3672](https://github.com/influxdata/influxdb/pull/3672): Reduce in-memory index by 20%-30%
- [#3673](https://github.com/influxdata/influxdb/pull/3673): Improve query performance by removing unnecessary tagset sorting.
- [#3676](https://github.com/influxdata/influxdb/pull/3676): Improve query performance by memomizing mapper output keys.
- [#3686](https://github.com/influxdata/influxdb/pull/3686): Ensure 'p' parameter is not logged, even on OPTIONS requests.
- [#3687](https://github.com/influxdata/influxdb/issues/3687): Fix panic: runtime error: makeslice: len out of range in hinted handoff
- [#3697](https://github.com/influxdata/influxdb/issues/3697):  Correctly merge non-chunked results for same series. Fix issue #3242.
- [#3708](https://github.com/influxdata/influxdb/issues/3708): Fix double escaping measurement name during cluster replication
- [#3704](https://github.com/influxdata/influxdb/issues/3704): cluster replication issue for measurement name containing backslash
- [#3681](https://github.com/influxdata/influxdb/issues/3681): Quoted measurement names fail
- [#3681](https://github.com/influxdata/influxdb/issues/3682): Fix inserting string value with backslashes
- [#3735](https://github.com/influxdata/influxdb/issues/3735): Append to small bz1 blocks
- [#3736](https://github.com/influxdata/influxdb/pull/3736): Update shard group duration with retention policy changes. Thanks for the report @papylhomme
- [#3539](https://github.com/influxdata/influxdb/issues/3539): parser incorrectly accepts NaN as numerical value, but not always
- [#3790](https://github.com/influxdata/influxdb/pull/3790): Fix line protocol parsing equals in measurements and NaN values
- [#3778](https://github.com/influxdata/influxdb/pull/3778): Don't panic if SELECT on time.
- [#3824](https://github.com/influxdata/influxdb/issues/3824): tsdb.Point.MarshalBinary needs to support all number types
- [#3828](https://github.com/influxdata/influxdb/pull/3828): Support all number types when decoding a point
- [#3853](https://github.com/influxdata/influxdb/pull/3853): Use 4KB default block size for bz1
- [#3607](https://github.com/influxdata/influxdb/issues/3607): Fix unable to query influxdb due to deadlock in metastore.  Thanks @ccutrer!

## v0.9.2 [2015-07-24]

### Features
- [#3177](https://github.com/influxdata/influxdb/pull/3177): Client supports making HTTPS requests. Thanks @jipperinbham
- [#3299](https://github.com/influxdata/influxdb/pull/3299): Refactor query engine for distributed query support.
- [#3334](https://github.com/influxdata/influxdb/pull/3334): Clean shutdown of influxd. Thanks @mcastilho

### Bugfixes

- [#3180](https://github.com/influxdata/influxdb/pull/3180): Log GOMAXPROCS, version, and commit on startup.
- [#3218](https://github.com/influxdata/influxdb/pull/3218): Allow write timeouts to be configurable.
- [#3184](https://github.com/influxdata/influxdb/pull/3184): Support basic auth in admin interface. Thanks @jipperinbham!
- [#3236](https://github.com/influxdata/influxdb/pull/3236): Fix display issues in admin interface.
- [#3232](https://github.com/influxdata/influxdb/pull/3232): Set logging prefix for metastore.
- [#3230](https://github.com/influxdata/influxdb/issues/3230): panic: unable to parse bool value
- [#3245](https://github.com/influxdata/influxdb/issues/3245): Error using graphite plugin with multiple filters
- [#3223](https://github.com/influxdata/influxdb/issues/323): default graphite template cannot have extra tags
- [#3255](https://github.com/influxdata/influxdb/pull/3255): Flush WAL on start-up as soon as possible.
- [#3289](https://github.com/influxdata/influxdb/issues/3289): InfluxDB crashes on floats without decimal
- [#3298](https://github.com/influxdata/influxdb/pull/3298): Corrected WAL & flush parameters in default config. Thanks @jhorwit2
- [#3152](https://github.com/influxdata/influxdb/issues/3159): High CPU Usage with unsorted writes
- [#3307](https://github.com/influxdata/influxdb/pull/3307): Fix regression parsing boolean values True/False
- [#3304](https://github.com/influxdata/influxdb/pull/3304): Fixed httpd logger to log user from query params. Thanks @jhorwit2
- [#3332](https://github.com/influxdata/influxdb/pull/3332): Add SLIMIT and SOFFSET to string version of AST.
- [#3335](https://github.com/influxdata/influxdb/pull/3335): Don't drop all data on DROP DATABASE. Thanks to @PierreF for the report
- [#2761](https://github.com/influxdata/influxdb/issues/2761): Make SHOW RETENTION POLICIES consistent with other queries.
- [#3356](https://github.com/influxdata/influxdb/pull/3356): Disregard semicolons after database name in use command. Thanks @timraymond.
- [#3351](https://github.com/influxdata/influxdb/pull/3351): Handle malformed regex comparisons during parsing. Thanks @rnubel
- [#3244](https://github.com/influxdata/influxdb/pull/3244): Wire up admin privilege grant and revoke.
- [#3259](https://github.com/influxdata/influxdb/issues/3259): Respect privileges for queries.
- [#3256](https://github.com/influxdata/influxdb/pull/3256): Remove unnecessary timeout in WaitForLeader(). Thanks @cannium.
- [#3380](https://github.com/influxdata/influxdb/issues/3380): Parser fix, only allow ORDER BY ASC and ORDER BY time ASC.
- [#3319](https://github.com/influxdata/influxdb/issues/3319): restarting process irrevocably BREAKS measurements with spaces
- [#3453](https://github.com/influxdata/influxdb/issues/3453): Remove outdated `dump` command from CLI.
- [#3463](https://github.com/influxdata/influxdb/issues/3463): Fix aggregate queries and time precision on where clauses.

## v0.9.1 [2015-07-02]

### Features

- [2650](https://github.com/influxdata/influxdb/pull/2650): Add SHOW GRANTS FOR USER statement. Thanks @n1tr0g.
- [3125](https://github.com/influxdata/influxdb/pull/3125): Graphite Input Protocol Parsing
- [2746](https://github.com/influxdata/influxdb/pull/2746): New Admin UI/interface
- [3036](https://github.com/influxdata/influxdb/pull/3036): Write Ahead Log (WAL)
- [3014](https://github.com/influxdata/influxdb/issues/3014): Implement Raft snapshots

### Bugfixes

- [3013](https://github.com/influxdata/influxdb/issues/3013): Panic error with inserting values with commas
- [#2956](https://github.com/influxdata/influxdb/issues/2956): Type mismatch in derivative
- [#2908](https://github.com/influxdata/influxdb/issues/2908): Field mismatch error messages need to be updated
- [#2931](https://github.com/influxdata/influxdb/pull/2931): Services and reporting should wait until cluster has leader.
- [#2943](https://github.com/influxdata/influxdb/issues/2943): Ensure default retention policies are fully replicated
- [#2948](https://github.com/influxdata/influxdb/issues/2948): Field mismatch error message to include measurement name
- [#2919](https://github.com/influxdata/influxdb/issues/2919): Unable to insert negative floats
- [#2935](https://github.com/influxdata/influxdb/issues/2935): Hook CPU and memory profiling back up.
- [#2960](https://github.com/influxdata/influxdb/issues/2960): Cluster Write Errors.
- [#2928](https://github.com/influxdata/influxdb/pull/2928): Start work to set InfluxDB version in HTTP response headers. Thanks @neonstalwart.
- [#2969](https://github.com/influxdata/influxdb/pull/2969): Actually set HTTP version in responses.
- [#2993](https://github.com/influxdata/influxdb/pull/2993): Don't log each UDP batch.
- [#2994](https://github.com/influxdata/influxdb/pull/2994): Don't panic during wilcard expansion if no default database specified.
- [#3002](https://github.com/influxdata/influxdb/pull/3002): Remove measurement from shard's index on DROP MEASUREMENT.
- [#3021](https://github.com/influxdata/influxdb/pull/3021): Correct set HTTP write trace logging. Thanks @vladlopes.
- [#3027](https://github.com/influxdata/influxdb/pull/3027): Enforce minimum retention policy duration of 1 hour.
- [#3030](https://github.com/influxdata/influxdb/pull/3030): Fix excessive logging of shard creation.
- [#3038](https://github.com/influxdata/influxdb/pull/3038): Don't check deleted shards for precreation. Thanks @vladlopes.
- [#3033](https://github.com/influxdata/influxdb/pull/3033): Add support for marshaling `uint64` in client.
- [#3090](https://github.com/influxdata/influxdb/pull/3090): Remove database from TSDB index on DROP DATABASE.
- [#2944](https://github.com/influxdata/influxdb/issues/2944): Don't require "WHERE time" when creating continuous queries.
- [#3075](https://github.com/influxdata/influxdb/pull/3075): GROUP BY correctly when different tags have same value.
- [#3078](https://github.com/influxdata/influxdb/pull/3078): Fix CLI panic on malformed INSERT.
- [#2102](https://github.com/influxdata/influxdb/issues/2102): Re-work Graphite input and metric processing
- [#2996](https://github.com/influxdata/influxdb/issues/2996): Graphite Input Parsing
- [#3136](https://github.com/influxdata/influxdb/pull/3136): Fix various issues with init.d script. Thanks @ miguelcnf.
- [#2996](https://github.com/influxdata/influxdb/issues/2996): Graphite Input Parsing
- [#3127](https://github.com/influxdata/influxdb/issues/3127): Trying to insert a number larger than the largest signed 64-bit number kills influxd
- [#3131](https://github.com/influxdata/influxdb/pull/3131): Copy batch tags to each point before marshalling
- [#3155](https://github.com/influxdata/influxdb/pull/3155): Instantiate UDP batcher before listening for UDP traffic, otherwise a panic may result.
- [#2678](https://github.com/influxdata/influxdb/issues/2678): Server allows tags with an empty string for the key and/or value
- [#3061](https://github.com/influxdata/influxdb/issues/3061): syntactically incorrect line protocol insert panics the database
- [#2608](https://github.com/influxdata/influxdb/issues/2608): drop measurement while writing points to that measurement has race condition that can panic
- [#3183](https://github.com/influxdata/influxdb/issues/3183): using line protocol measurement names cannot contain commas
- [#3193](https://github.com/influxdata/influxdb/pull/3193): Fix panic for SHOW STATS and in collectd
- [#3102](https://github.com/influxdata/influxdb/issues/3102): Add authentication cache
- [#3209](https://github.com/influxdata/influxdb/pull/3209): Dump Run() errors to stderr
- [#3217](https://github.com/influxdata/influxdb/pull/3217): Allow WAL partition flush delay to be configurable.

## v0.9.0 [2015-06-11]

### Bugfixes

- [#2869](https://github.com/influxdata/influxdb/issues/2869): Adding field to existing measurement causes panic
- [#2849](https://github.com/influxdata/influxdb/issues/2849): RC32: Frequent write errors
- [#2700](https://github.com/influxdata/influxdb/issues/2700): Incorrect error message in database EncodeFields
- [#2897](https://github.com/influxdata/influxdb/pull/2897): Ensure target Graphite database exists
- [#2898](https://github.com/influxdata/influxdb/pull/2898): Ensure target openTSDB database exists
- [#2895](https://github.com/influxdata/influxdb/pull/2895): Use Graphite input defaults where necessary
- [#2900](https://github.com/influxdata/influxdb/pull/2900): Use openTSDB input defaults where necessary
- [#2886](https://github.com/influxdata/influxdb/issues/2886): Refactor backup & restore
- [#2804](https://github.com/influxdata/influxdb/pull/2804): BREAKING: change time literals to be single quoted in InfluxQL. Thanks @nvcook42!
- [#2906](https://github.com/influxdata/influxdb/pull/2906): Restrict replication factor to the cluster size
- [#2905](https://github.com/influxdata/influxdb/pull/2905): Restrict clusters to 3 peers
- [#2904](https://github.com/influxdata/influxdb/pull/2904): Re-enable server reporting.
- [#2917](https://github.com/influxdata/influxdb/pull/2917): Fix int64 field values.
- [#2920](https://github.com/influxdata/influxdb/issues/2920): Ensure collectd database exists

## v0.9.0-rc33 [2015-06-09]

### Bugfixes

- [#2816](https://github.com/influxdata/influxdb/pull/2816): Enable UDP service. Thanks @renan-
- [#2824](https://github.com/influxdata/influxdb/pull/2824): Add missing call to WaitGroup.Done in execConn. Thanks @liyichao
- [#2823](https://github.com/influxdata/influxdb/pull/2823): Convert OpenTSDB to a service.
- [#2838](https://github.com/influxdata/influxdb/pull/2838): Set auto-created retention policy period to infinite.
- [#2829](https://github.com/influxdata/influxdb/pull/2829): Re-enable Graphite support as a new Service-style component.
- [#2814](https://github.com/influxdata/influxdb/issues/2814): Convert collectd to a service.
- [#2852](https://github.com/influxdata/influxdb/pull/2852): Don't panic when altering retention policies. Thanks for the report @huhongbo
- [#2857](https://github.com/influxdata/influxdb/issues/2857): Fix parsing commas in string field values.
- [#2833](https://github.com/influxdata/influxdb/pull/2833): Make the default config valid.
- [#2859](https://github.com/influxdata/influxdb/pull/2859): Fix panic on aggregate functions.
- [#2878](https://github.com/influxdata/influxdb/pull/2878): Re-enable shard precreation.
- [2865](https://github.com/influxdata/influxdb/pull/2865) -- Return an empty set of results if database does not exist in shard metadata.

### Features
- [2858](https://github.com/influxdata/influxdb/pull/2858): Support setting openTSDB write consistency.

## v0.9.0-rc32 [2015-06-07]

### Release Notes

This released introduced an updated write path and clustering design. The data format has also changed, so you'll need to wipe out your data to upgrade from RC31. There should be no other data changes before v0.9.0 is released.

### Features
- [#1997](https://github.com/influxdata/influxdb/pull/1997): Update SELECT * to return tag values.
- [#2599](https://github.com/influxdata/influxdb/issues/2599): Add "epoch" URL param and return JSON time values as epoch instead of date strings.
- [#2682](https://github.com/influxdata/influxdb/issues/2682): Adding pr checklist to CONTRIBUTING.md
- [#2683](https://github.com/influxdata/influxdb/issues/2683): Add batching support to Graphite inputs.
- [#2687](https://github.com/influxdata/influxdb/issues/2687): Add batching support to Collectd inputs.
- [#2696](https://github.com/influxdata/influxdb/pull/2696): Add line protocol. This is now the preferred way to write data.
- [#2751](https://github.com/influxdata/influxdb/pull/2751): Add UDP input. UDP only supports the line protocol now.
- [#2684](https://github.com/influxdata/influxdb/pull/2684): Include client timeout configuration. Thanks @vladlopes!

### Bugfixes
- [#2776](https://github.com/influxdata/influxdb/issues/2776): Re-implement retention policy enforcement.
- [#2635](https://github.com/influxdata/influxdb/issues/2635): Fix querying against boolean field in WHERE clause.
- [#2644](https://github.com/influxdata/influxdb/issues/2644): Make SHOW queries work with FROM /<regex>/.
- [#2501](https://github.com/influxdata/influxdb/issues/2501): Name the FlagSet for the shell and add a version flag. Thanks @neonstalwart
- [#2647](https://github.com/influxdata/influxdb/issues/2647): Fixes typos in sample config file - thanks @claws!

## v0.9.0-rc31 [2015-05-21]

### Features
- [#1822](https://github.com/influxdata/influxdb/issues/1822): Wire up DERIVATIVE aggregate
- [#1477](https://github.com/influxdata/influxdb/issues/1477): Wire up non_negative_derivative function
- [#2557](https://github.com/influxdata/influxdb/issues/2557): Fix false positive error with `GROUP BY time`
- [#1891](https://github.com/influxdata/influxdb/issues/1891): Wire up COUNT DISTINCT aggregate
- [#1989](https://github.com/influxdata/influxdb/issues/1989): Implement `SELECT tagName FROM m`

### Bugfixes
- [#2545](https://github.com/influxdata/influxdb/pull/2545): Use "value" as the field name for graphite input. Thanks @cannium.
- [#2558](https://github.com/influxdata/influxdb/pull/2558): Fix client response check - thanks @vladlopes!
- [#2566](https://github.com/influxdata/influxdb/pull/2566): Wait until each data write has been commited by the Raft cluster.
- [#2602](https://github.com/influxdata/influxdb/pull/2602): CLI execute command exits without cleaning up liner package.
- [#2610](https://github.com/influxdata/influxdb/pull/2610): Fix shard group creation
- [#2596](https://github.com/influxdata/influxdb/pull/2596): RC30: `panic: runtime error: index out of range` when insert data points.
- [#2592](https://github.com/influxdata/influxdb/pull/2592): Should return an error if user attempts to group by a field.
- [#2499](https://github.com/influxdata/influxdb/pull/2499): Issuing a select query with tag as a values causes panic.
- [#2612](https://github.com/influxdata/influxdb/pull/2612): Query planner should validate distinct is passed a field.
- [#2531](https://github.com/influxdata/influxdb/issues/2531): Fix select with 3 or more terms in where clause.
- [#2564](https://github.com/influxdata/influxdb/issues/2564): Change "name" to "measurement" in JSON for writes.

## PRs
- [#2569](https://github.com/influxdata/influxdb/pull/2569): Add derivative functions
- [#2598](https://github.com/influxdata/influxdb/pull/2598): Implement tag support in SELECT statements
- [#2624](https://github.com/influxdata/influxdb/pull/2624): Remove references to SeriesID in `DROP SERIES` handlers.

## v0.9.0-rc30 [2015-05-12]

### Release Notes

This release has a breaking API change for writes -- the field previously called `timestamp` has been renamed to `time`.

### Features
- [#2254](https://github.com/influxdata/influxdb/pull/2254): Add Support for OpenTSDB HTTP interface. Thanks @tcolgate
- [#2525](https://github.com/influxdata/influxdb/pull/2525): Serve broker diagnostics over HTTP
- [#2186](https://github.com/influxdata/influxdb/pull/2186): The default status code for queries is now `200 OK`
- [#2298](https://github.com/influxdata/influxdb/pull/2298): Successful writes now return a status code of `204 No Content` - thanks @neonstalwart!
- [#2549](https://github.com/influxdata/influxdb/pull/2549): Raft election timeout to 5 seconds, so system is more forgiving of CPU loads.
- [#2568](https://github.com/influxdata/influxdb/pull/2568): Wire up SELECT DISTINCT.

### Bugfixes
- [#2535](https://github.com/influxdata/influxdb/pull/2535): Return exit status 0 if influxd already running. Thanks @haim0n.
- [#2521](https://github.com/influxdata/influxdb/pull/2521): Don't truncate topic data until fully replicated.
- [#2509](https://github.com/influxdata/influxdb/pull/2509): Parse config file correctly during restore. Thanks @neonstalwart
- [#2536](https://github.com/influxdata/influxdb/issues/2532): Set leader ID on restart of single-node cluster.
- [#2448](https://github.com/influxdata/influxdb/pull/2448): Fix inconsistent data type - thanks @cannium!
- [#2108](https://github.com/influxdata/influxdb/issues/2108): Change `timestamp` to `time` - thanks @neonstalwart!
- [#2539](https://github.com/influxdata/influxdb/issues/2539): Add additional vote request logging.
- [#2541](https://github.com/influxdata/influxdb/issues/2541): Update messaging client connection index with every message.
- [#2542](https://github.com/influxdata/influxdb/issues/2542): Throw parser error for invalid aggregate without where time.
- [#2548](https://github.com/influxdata/influxdb/issues/2548): Return an error when numeric aggregate applied to non-numeric data.
- [#2487](https://github.com/influxdata/influxdb/issues/2487): Aggregate query with exact timestamp causes panic. Thanks @neonstalwart!
- [#2552](https://github.com/influxdata/influxdb/issues/2552): Run CQ that is actually passed into go-routine.
- [#2553](https://github.com/influxdata/influxdb/issues/2553): Fix race condition during CQ execution.
- [#2557](https://github.com/influxdata/influxdb/issues/2557): RC30 WHERE time filter Regression.

## v0.9.0-rc29 [2015-05-05]

### Features
- [#2410](https://github.com/influxdata/influxdb/pull/2410): If needed, brokers respond with data nodes for peer shard replication.
- [#2469](https://github.com/influxdata/influxdb/pull/2469): Reduce default max topic size from 1GB to 50MB.
- [#1824](https://github.com/influxdata/influxdb/pull/1824): Wire up MEDIAN aggregate. Thanks @neonstalwart!

### Bugfixes
- [#2446](https://github.com/influxdata/influxdb/pull/2446): Correctly count number of queries executed. Thanks @neonstalwart
- [#2452](https://github.com/influxdata/influxdb/issues/2452): Fix panic with shard stats on multiple clusters
- [#2453](https://github.com/influxdata/influxdb/pull/2453): Do not require snapshot on Log.WriteEntriesTo().
- [#2460](https://github.com/influxdata/influxdb/issues/2460): Collectd input should use "value" for fields values. Fixes 2412. Thanks @josh-padnick
- [#2465](https://github.com/influxdata/influxdb/pull/2465): HTTP response logging paniced with chunked requests. Thanks @Jackkoz
- [#2475](https://github.com/influxdata/influxdb/pull/2475): RLock server when checking if shards groups are required during write.
- [#2471](https://github.com/influxdata/influxdb/issues/2471): Function calls normalized to be lower case. Fixes percentile not working when called uppercase. Thanks @neonstalwart
- [#2281](https://github.com/influxdata/influxdb/issues/2281): Fix Bad Escape error when parsing regex

## v0.9.0-rc28 [2015-04-27]

### Features
- [#2410](https://github.com/influxdata/influxdb/pull/2410) Allow configuration of Raft timers
- [#2354](https://github.com/influxdata/influxdb/pull/2354) Wire up STDDEV. Thanks @neonstalwart!

### Bugfixes
- [#2374](https://github.com/influxdata/influxdb/issues/2374): Two different panics during SELECT percentile
- [#2404](https://github.com/influxdata/influxdb/pull/2404): Mean and percentile function fixes
- [#2408](https://github.com/influxdata/influxdb/pull/2408): Fix snapshot 500 error
- [#1896](https://github.com/influxdata/influxdb/issues/1896): Excessive heartbeater logging of "connection refused" on cluster node stop
- [#2418](https://github.com/influxdata/influxdb/pull/2418): Fix raft node getting stuck in candidate state
- [#2415](https://github.com/influxdata/influxdb/pull/2415): Raft leader ID now set on election after failover. Thanks @xiaost
- [#2426](https://github.com/influxdata/influxdb/pull/2426): Fix race condition around listener address in openTSDB server.
- [#2426](https://github.com/influxdata/influxdb/pull/2426): Fix race condition around listener address in Graphite server.
- [#2429](https://github.com/influxdata/influxdb/pull/2429): Ensure no field value is null.
- [#2431](https://github.com/influxdata/influxdb/pull/2431): Always append shard path in diags. Thanks @marcosnils
- [#2441](https://github.com/influxdata/influxdb/pull/2441): Correctly release server RLock during "drop series".
- [#2445](https://github.com/influxdata/influxdb/pull/2445): Read locks and data race fixes

## v0.9.0-rc27 [04-23-2015]

### Features
- [#2398](https://github.com/influxdata/influxdb/pull/2398) Track more stats and report errors for shards.

### Bugfixes
- [#2370](https://github.com/influxdata/influxdb/pull/2370): Fix data race in openTSDB endpoint.
- [#2371](https://github.com/influxdata/influxdb/pull/2371): Don't set client to nil when closing broker Fixes #2352
- [#2372](https://github.com/influxdata/influxdb/pull/2372): Fix data race in graphite endpoint.
- [#2373](https://github.com/influxdata/influxdb/pull/2373): Actually allow HTTP logging to be controlled.
- [#2376](https://github.com/influxdata/influxdb/pull/2376): Encode all types of integers. Thanks @jtakkala.
- [#2376](https://github.com/influxdata/influxdb/pull/2376): Add shard path to existing diags value. Fix issue #2369.
- [#2386](https://github.com/influxdata/influxdb/pull/2386): Fix shard datanodes stats getting appended too many times
- [#2393](https://github.com/influxdata/influxdb/pull/2393): Fix default hostname for connecting to cluster.
- [#2390](https://github.com/influxdata/influxdb/pull/2390): Handle large sums when calculating means - thanks @neonstalwart!
- [#2391](https://github.com/influxdata/influxdb/pull/2391): Unable to write points through Go client when authentication enabled
- [#2400](https://github.com/influxdata/influxdb/pull/2400): Always send auth headers for client requests if present

## v0.9.0-rc26 [04-21-2015]

### Features
- [#2301](https://github.com/influxdata/influxdb/pull/2301): Distributed query load balancing and failover
- [#2336](https://github.com/influxdata/influxdb/pull/2336): Handle distributed queries when shards != data nodes
- [#2353](https://github.com/influxdata/influxdb/pull/2353): Distributed Query/Clustering Fixes

### Bugfixes
- [#2297](https://github.com/influxdata/influxdb/pull/2297): create /var/run during startup. Thanks @neonstalwart.
- [#2312](https://github.com/influxdata/influxdb/pull/2312): Re-use httpclient for continuous queries
- [#2318](https://github.com/influxdata/influxdb/pull/2318): Remove pointless use of 'done' channel for collectd.
- [#2242](https://github.com/influxdata/influxdb/pull/2242): Distributed Query should balance requests
- [#2243](https://github.com/influxdata/influxdb/pull/2243): Use Limit Reader instead of fixed 1MB/1GB slice for DQ
- [#2190](https://github.com/influxdata/influxdb/pull/2190): Implement failover to other data nodes for distributed queries
- [#2324](https://github.com/influxdata/influxdb/issues/2324): Race in Broker.Close()/Broker.RunContinousQueryProcessing()
- [#2325](https://github.com/influxdata/influxdb/pull/2325): Cluster open fixes
- [#2326](https://github.com/influxdata/influxdb/pull/2326): Fix parse error in CREATE CONTINUOUS QUERY
- [#2300](https://github.com/influxdata/influxdb/pull/2300): Refactor integration tests.  Properly close Graphite/OpenTSDB listeners.
- [#2338](https://github.com/influxdata/influxdb/pull/2338): Fix panic if tag key isn't double quoted when it should have been
- [#2340](https://github.com/influxdata/influxdb/pull/2340): Fix SHOW DIAGNOSTICS panic if any shard was non-local.
- [#2351](https://github.com/influxdata/influxdb/pull/2351): Fix data race by rlocking shard during diagnostics.
- [#2348](https://github.com/influxdata/influxdb/pull/2348): Data node fail to join cluster in 0.9.0rc25
- [#2343](https://github.com/influxdata/influxdb/pull/2343): Node falls behind Metastore updates
- [#2334](https://github.com/influxdata/influxdb/pull/2334): Test Partial replication is very problematic
- [#2272](https://github.com/influxdata/influxdb/pull/2272): clustering: influxdb 0.9.0-rc23 panics when doing a GET with merge_metrics in a
- [#2350](https://github.com/influxdata/influxdb/pull/2350): Issue fix for :influxd -hostname localhost.
- [#2367](https://github.com/influxdata/influxdb/pull/2367): PR for issue #2350 - Always use localhost, not host name.

## v0.9.0-rc25 [2015-04-15]

### Bugfixes
- [#2282](https://github.com/influxdata/influxdb/pull/2282): Use "value" as field name for OpenTSDB input.
- [#2283](https://github.com/influxdata/influxdb/pull/2283): Fix bug when restarting an entire existing cluster.
- [#2293](https://github.com/influxdata/influxdb/pull/2293): Open cluster listener before starting broker.
- [#2287](https://github.com/influxdata/influxdb/pull/2287): Fix data race during SHOW RETENTION POLICIES.
- [#2288](https://github.com/influxdata/influxdb/pull/2288): Fix expression parsing bug.
- [#2294](https://github.com/influxdata/influxdb/pull/2294): Fix async response flushing (invalid chunked response error).

## Features
- [#2276](https://github.com/influxdata/influxdb/pull/2276): Broker topic truncation.
- [#2292](https://github.com/influxdata/influxdb/pull/2292): Wire up drop CQ statement - thanks @neonstalwart!
- [#2290](https://github.com/influxdata/influxdb/pull/2290): Allow hostname argument to override default config - thanks @neonstalwart!
- [#2295](https://github.com/influxdata/influxdb/pull/2295): Use nil as default return value for MapCount - thanks @neonstalwart!
- [#2246](https://github.com/influxdata/influxdb/pull/2246): Allow HTTP logging to be controlled.

## v0.9.0-rc24 [2015-04-13]

### Bugfixes
- [#2255](https://github.com/influxdata/influxdb/pull/2255): Fix panic when changing default retention policy.
- [#2257](https://github.com/influxdata/influxdb/pull/2257): Add "snapshotting" pseudo state & log entry cache.
- [#2261](https://github.com/influxdata/influxdb/pull/2261): Support int64 value types.
- [#2191](https://github.com/influxdata/influxdb/pull/2191): Case-insensitive check for "fill"
- [#2274](https://github.com/influxdata/influxdb/pull/2274): Snapshot and HTTP API endpoints
- [#2265](https://github.com/influxdata/influxdb/pull/2265): Fix auth for CLI.

## v0.9.0-rc23 [2015-04-11]

### Features
- [#2202](https://github.com/influxdata/influxdb/pull/2202): Initial implementation of Distributed Queries
- [#2202](https://github.com/influxdata/influxdb/pull/2202): 64-bit Series IDs. INCOMPATIBLE WITH PREVIOUS DATASTORES.

### Bugfixes
- [#2225](https://github.com/influxdata/influxdb/pull/2225): Make keywords completely case insensitive
- [#2228](https://github.com/influxdata/influxdb/pull/2228): Accept keyword default unquoted in ALTER RETENTION POLICY statement
- [#2236](https://github.com/influxdata/influxdb/pull/2236): Immediate term changes, fix stale write issue, net/http/pprof
- [#2213](https://github.com/influxdata/influxdb/pull/2213): Seed random number generator for election timeout. Thanks @cannium.

## v0.9.0-rc22 [2015-04-09]

### Features
- [#2214](https://github.com/influxdata/influxdb/pull/2214): Added the option to influx CLI to execute single command and exit. Thanks @n1tr0g

### Bugfixes
- [#2223](https://github.com/influxdata/influxdb/pull/2223): Always notify term change on RequestVote

## v0.9.0-rc21 [2015-04-09]

### Features
- [#870](https://github.com/influxdata/influxdb/pull/870): Add support for OpenTSDB telnet input protocol. Thanks @tcolgate
- [#2180](https://github.com/influxdata/influxdb/pull/2180): Allow http write handler to decode gzipped body
- [#2175](https://github.com/influxdata/influxdb/pull/2175): Separate broker and data nodes
- [#2158](https://github.com/influxdata/influxdb/pull/2158): Allow user password to be changed. Thanks @n1tr0g
- [#2201](https://github.com/influxdata/influxdb/pull/2201): Bring back config join URLs
- [#2121](https://github.com/influxdata/influxdb/pull/2121): Parser refactor

### Bugfixes
- [#2181](https://github.com/influxdata/influxdb/pull/2181): Fix panic on "SHOW DIAGNOSTICS".
- [#2170](https://github.com/influxdata/influxdb/pull/2170): Make sure queries on missing tags return 200 status.
- [#2197](https://github.com/influxdata/influxdb/pull/2197): Lock server during Open().
- [#2200](https://github.com/influxdata/influxdb/pull/2200): Re-enable Continuous Queries.
- [#2203](https://github.com/influxdata/influxdb/pull/2203): Fix race condition on continuous queries.
- [#2217](https://github.com/influxdata/influxdb/pull/2217): Only revert to follower if new term is greater.
- [#2219](https://github.com/influxdata/influxdb/pull/2219): Persist term change to disk when candidate. Thanks @cannium

## v0.9.0-rc20 [2015-04-04]

### Features
- [#2128](https://github.com/influxdata/influxdb/pull/2128): Data node discovery from brokers
- [#2142](https://github.com/influxdata/influxdb/pull/2142): Support chunked queries
- [#2154](https://github.com/influxdata/influxdb/pull/2154): Node redirection
- [#2168](https://github.com/influxdata/influxdb/pull/2168): Return raft term from vote, add term logging

### Bugfixes
- [#2147](https://github.com/influxdata/influxdb/pull/2147): Set Go Max procs in a better location
- [#2137](https://github.com/influxdata/influxdb/pull/2137): Refactor `results` to `response`. Breaking Go Client change.
- [#2151](https://github.com/influxdata/influxdb/pull/2151): Ignore replay commands on the metastore.
- [#2152](https://github.com/influxdata/influxdb/issues/2152): Influxd process with stats enabled crashing with 'Unsuported protocol scheme for ""'
- [#2156](https://github.com/influxdata/influxdb/pull/2156): Propagate error when resolving UDP address in Graphite UDP server.
- [#2163](https://github.com/influxdata/influxdb/pull/2163): Fix up paths for default data and run storage.
- [#2164](https://github.com/influxdata/influxdb/pull/2164): Append STDOUT/STDERR in initscript.
- [#2165](https://github.com/influxdata/influxdb/pull/2165): Better name for config section for stats and diags.
- [#2165](https://github.com/influxdata/influxdb/pull/2165): Monitoring database and retention policy are not configurable.
- [#2167](https://github.com/influxdata/influxdb/pull/2167): Add broker log recovery.
- [#2166](https://github.com/influxdata/influxdb/pull/2166): Don't panic if presented with a field of unknown type.
- [#2149](https://github.com/influxdata/influxdb/pull/2149): Fix unit tests for win32 when directory doesn't exist.
- [#2150](https://github.com/influxdata/influxdb/pull/2150): Fix unit tests for win32 when a connection is refused.

## v0.9.0-rc19 [2015-04-01]

### Features
- [#2143](https://github.com/influxdata/influxdb/pull/2143): Add raft term logging.

### Bugfixes
- [#2145](https://github.com/influxdata/influxdb/pull/2145): Encode toml durations correctly which fixes default configuration generation `influxd config`.

## v0.9.0-rc18 [2015-03-31]

### Bugfixes
- [#2100](https://github.com/influxdata/influxdb/pull/2100): Use channel to synchronize collectd shutdown.
- [#2100](https://github.com/influxdata/influxdb/pull/2100): Synchronize access to shard index.
- [#2131](https://github.com/influxdata/influxdb/pull/2131): Optimize marshalTags().
- [#2130](https://github.com/influxdata/influxdb/pull/2130): Make fewer calls to marshalTags().
- [#2105](https://github.com/influxdata/influxdb/pull/2105): Support != for tag values. Fix issue #2097, thanks to @smonkewitz for bug report.
- [#2105](https://github.com/influxdata/influxdb/pull/2105): Support !~ tags values.
- [#2138](https://github.com/influxdata/influxdb/pull/2136): Use map for marshaledTags cache.

## v0.9.0-rc17 [2015-03-29]

### Features
- [#2076](https://github.com/influxdata/influxdb/pull/2076): Separate stdout and stderr output in init.d script
- [#2091](https://github.com/influxdata/influxdb/pull/2091): Support disabling snapshot endpoint.
- [#2081](https://github.com/influxdata/influxdb/pull/2081): Support writing diagnostic data into the internal database.
- [#2095](https://github.com/influxdata/influxdb/pull/2095): Improved InfluxDB client docs. Thanks @derailed

### Bugfixes
- [#2093](https://github.com/influxdata/influxdb/pull/2093): Point precision not marshalled correctly. Thanks @derailed
- [#2084](https://github.com/influxdata/influxdb/pull/2084): Allowing leading underscores in identifiers.
- [#2080](https://github.com/influxdata/influxdb/pull/2080): Graphite logs in seconds, not milliseconds.
- [#2101](https://github.com/influxdata/influxdb/pull/2101): SHOW DATABASES should name returned series "databases".
- [#2104](https://github.com/influxdata/influxdb/pull/2104): Include NEQ when calculating field filters.
- [#2112](https://github.com/influxdata/influxdb/pull/2112): Set GOMAXPROCS on startup. This may have been causing extra leader elections, which would cause a number of other bugs or instability.
- [#2111](https://github.com/influxdata/influxdb/pull/2111) and [#2025](https://github.com/influxdata/influxdb/issues/2025): Raft stability fixes. Non-contiguous log error and others.
- [#2114](https://github.com/influxdata/influxdb/pull/2114): Correctly start influxd on platforms without start-stop-daemon.

## v0.9.0-rc16 [2015-03-24]

### Features
- [#2058](https://github.com/influxdata/influxdb/pull/2058): Track number of queries executed in stats.
- [#2059](https://github.com/influxdata/influxdb/pull/2059): Retention policies sorted by name on return to client.
- [#2061](https://github.com/influxdata/influxdb/pull/2061): Implement SHOW DIAGNOSTICS.
- [#2064](https://github.com/influxdata/influxdb/pull/2064): Allow init.d script to return influxd version.
- [#2053](https://github.com/influxdata/influxdb/pull/2053): Implment backup and restore.
- [#1631](https://github.com/influxdata/influxdb/pull/1631): Wire up DROP CONTINUOUS QUERY.

### Bugfixes
- [#2037](https://github.com/influxdata/influxdb/pull/2037): Don't check 'configExists' at Run() level.
- [#2039](https://github.com/influxdata/influxdb/pull/2039): Don't panic if getting current user fails.
- [#2034](https://github.com/influxdata/influxdb/pull/2034): GROUP BY should require an aggregate.
- [#2040](https://github.com/influxdata/influxdb/pull/2040): Add missing top-level help for config command.
- [#2057](https://github.com/influxdata/influxdb/pull/2057): Move racy "in order" test to integration test suite.
- [#2060](https://github.com/influxdata/influxdb/pull/2060): Reload server shard map on restart.
- [#2068](https://github.com/influxdata/influxdb/pull/2068): Fix misspelled JSON field.
- [#2067](https://github.com/influxdata/influxdb/pull/2067): Fixed issue where some queries didn't properly pull back data (introduced in RC15). Fixing intervals for GROUP BY.

## v0.9.0-rc15 [2015-03-19]

### Features
- [#2000](https://github.com/influxdata/influxdb/pull/2000): Log broker path when broker fails to start. Thanks @gst.
- [#2007](https://github.com/influxdata/influxdb/pull/2007): Track shard-level stats.

### Bugfixes
- [#2001](https://github.com/influxdata/influxdb/pull/2001): Ensure measurement not found returns status code 200.
- [#1985](https://github.com/influxdata/influxdb/pull/1985): Set content-type JSON header before actually writing header. Thanks @dstrek.
- [#2003](https://github.com/influxdata/influxdb/pull/2003): Set timestamp when writing monitoring stats.
- [#2004](https://github.com/influxdata/influxdb/pull/2004): Limit group by to MaxGroupByPoints (currently 100,000).
- [#2016](https://github.com/influxdata/influxdb/pull/2016): Fixing bucket alignment for group by. Thanks @jnutzmann
- [#2021](https://github.com/influxdata/influxdb/pull/2021): Remove unnecessary formatting from log message. Thanks @simonkern


## v0.9.0-rc14 [2015-03-18]

### Bugfixes
- [#1999](https://github.com/influxdata/influxdb/pull/1999): Return status code 200 for measurement not found errors on show series.

## v0.9.0-rc13 [2015-03-17]

### Features
- [#1974](https://github.com/influxdata/influxdb/pull/1974): Add time taken for request to the http server logs.

### Bugfixes
- [#1971](https://github.com/influxdata/influxdb/pull/1971): Fix leader id initialization.
- [#1975](https://github.com/influxdata/influxdb/pull/1975): Require `q` parameter for query endpoint.
- [#1969](https://github.com/influxdata/influxdb/pull/1969): Print loaded config.
- [#1987](https://github.com/influxdata/influxdb/pull/1987): Fix config print startup statement for when no config is provided.
- [#1990](https://github.com/influxdata/influxdb/pull/1990): Drop measurement was taking too long due to transactions.

## v0.9.0-rc12 [2015-03-15]

### Bugfixes
- [#1942](https://github.com/influxdata/influxdb/pull/1942): Sort wildcard names.
- [#1957](https://github.com/influxdata/influxdb/pull/1957): Graphite numbers are always float64.
- [#1955](https://github.com/influxdata/influxdb/pull/1955): Prohibit creation of databases with no name. Thanks @dullgiulio
- [#1952](https://github.com/influxdata/influxdb/pull/1952): Handle delete statement with an error. Thanks again to @dullgiulio

### Features
- [#1935](https://github.com/influxdata/influxdb/pull/1935): Implement stateless broker for Raft.
- [#1936](https://github.com/influxdata/influxdb/pull/1936): Implement "SHOW STATS" and self-monitoring

### Features
- [#1909](https://github.com/influxdata/influxdb/pull/1909): Implement a dump command.

## v0.9.0-rc11 [2015-03-13]

### Bugfixes
- [#1917](https://github.com/influxdata/influxdb/pull/1902): Creating Infinite Retention Policy Failed.
- [#1758](https://github.com/influxdata/influxdb/pull/1758): Add Graphite Integration Test.
- [#1929](https://github.com/influxdata/influxdb/pull/1929): Default Retention Policy incorrectly auto created.
- [#1930](https://github.com/influxdata/influxdb/pull/1930): Auto create database for graphite if not specified.
- [#1908](https://github.com/influxdata/influxdb/pull/1908): Cosmetic CLI output fixes.
- [#1931](https://github.com/influxdata/influxdb/pull/1931): Add default column to SHOW RETENTION POLICIES.
- [#1937](https://github.com/influxdata/influxdb/pull/1937): OFFSET should be allowed to be 0.

### Features
- [#1902](https://github.com/influxdata/influxdb/pull/1902): Enforce retention policies to have a minimum duration.
- [#1906](https://github.com/influxdata/influxdb/pull/1906): Add show servers to query language.
- [#1925](https://github.com/influxdata/influxdb/pull/1925): Add `fill(none)`, `fill(previous)`, and `fill(<num>)` to queries.

## v0.9.0-rc10 [2015-03-09]

### Bugfixes
- [#1867](https://github.com/influxdata/influxdb/pull/1867): Fix race accessing topic replicas map
- [#1864](https://github.com/influxdata/influxdb/pull/1864): fix race in startStateLoop
- [#1753](https://github.com/influxdata/influxdb/pull/1874): Do Not Panic on Missing Dirs
- [#1877](https://github.com/influxdata/influxdb/pull/1877): Broker clients track broker leader
- [#1862](https://github.com/influxdata/influxdb/pull/1862): Fix memory leak in `httpd.serveWait`. Thanks @mountkin
- [#1883](https://github.com/influxdata/influxdb/pull/1883): RLock server during retention policy enforcement. Thanks @grisha
- [#1868](https://github.com/influxdata/influxdb/pull/1868): Use `BatchPoints` for `client.Write` method. Thanks @vladlopes, @georgmu, @d2g, @evanphx, @akolosov.
- [#1881](https://github.com/influxdata/influxdb/pull/1881): Update documentation for `client` package.  Misc library tweaks.
- Fix queries with multiple where clauses on tags, times and fields. Fix queries that have where clauses on fields not in the select

### Features
- [#1875](https://github.com/influxdata/influxdb/pull/1875): Support trace logging of Raft.
- [#1895](https://github.com/influxdata/influxdb/pull/1895): Auto-create a retention policy when a database is created.
- [#1897](https://github.com/influxdata/influxdb/pull/1897): Pre-create shard groups.
- [#1900](https://github.com/influxdata/influxdb/pull/1900): Change `LIMIT` to `SLIMIT` and implement `LIMIT` and `OFFSET`

## v0.9.0-rc9 [2015-03-06]

### Bugfixes
- [#1872](https://github.com/influxdata/influxdb/pull/1872): Fix "stale term" errors with raft

## v0.9.0-rc8 [2015-03-05]

### Bugfixes
- [#1836](https://github.com/influxdata/influxdb/pull/1836): Store each parsed shell command in history file.
- [#1789](https://github.com/influxdata/influxdb/pull/1789): add --config-files option to fpm command. Thanks @kylezh
- [#1859](https://github.com/influxdata/influxdb/pull/1859): Queries with a `GROUP BY *` clause were returning a 500 if done against a measurement that didn't exist

### Features
- [#1755](https://github.com/influxdata/influxdb/pull/1848): Support JSON data ingest over UDP
- [#1857](https://github.com/influxdata/influxdb/pull/1857): Support retention policies with infinite duration
- [#1858](https://github.com/influxdata/influxdb/pull/1858): Enable detailed tracing of write path

## v0.9.0-rc7 [2015-03-02]

### Features
- [#1813](https://github.com/influxdata/influxdb/pull/1813): Queries for missing measurements or fields now return a 200 with an error message in the series JSON.
- [#1826](https://github.com/influxdata/influxdb/pull/1826), [#1827](https://github.com/influxdata/influxdb/pull/1827): Fixed queries with `WHERE` clauses against fields.

### Bugfixes

- [#1744](https://github.com/influxdata/influxdb/pull/1744): Allow retention policies to be modified without specifying replication factor. Thanks @kylezh
- [#1809](https://github.com/influxdata/influxdb/pull/1809): Packaging post-install script unconditionally removes init.d symlink. Thanks @sineos

## v0.9.0-rc6 [2015-02-27]

### Bugfixes

- [#1780](https://github.com/influxdata/influxdb/pull/1780): Malformed identifiers get through the parser
- [#1775](https://github.com/influxdata/influxdb/pull/1775): Panic "index out of range" on some queries
- [#1744](https://github.com/influxdata/influxdb/pull/1744): Select shard groups which completely encompass time range. Thanks @kylezh.

## v0.9.0-rc5 [2015-02-27]

### Bugfixes

- [#1752](https://github.com/influxdata/influxdb/pull/1752): remove debug log output from collectd.
- [#1720](https://github.com/influxdata/influxdb/pull/1720): Parse Series IDs as unsigned 32-bits.
- [#1767](https://github.com/influxdata/influxdb/pull/1767): Drop Series was failing across shards.  Issue #1761.
- [#1773](https://github.com/influxdata/influxdb/pull/1773): Fix bug when merging series together that have unequal number of points in a group by interval
- [#1771](https://github.com/influxdata/influxdb/pull/1771): Make `SHOW SERIES` return IDs and support `LIMIT` and `OFFSET`

### Features

- [#1698](https://github.com/influxdata/influxdb/pull/1698): Wire up DROP MEASUREMENT

## v0.9.0-rc4 [2015-02-24]

### Bugfixes

- Fix authentication issue with continuous queries
- Print version in the log on startup

## v0.9.0-rc3 [2015-02-23]

### Features

- [#1659](https://github.com/influxdata/influxdb/pull/1659): WHERE against regexes: `WHERE =~ '.*asdf'
- [#1580](https://github.com/influxdata/influxdb/pull/1580): Add support for fields with bool, int, or string data types
- [#1687](https://github.com/influxdata/influxdb/pull/1687): Change `Rows` to `Series` in results output. BREAKING API CHANGE
- [#1629](https://github.com/influxdata/influxdb/pull/1629): Add support for `DROP SERIES` queries
- [#1632](https://github.com/influxdata/influxdb/pull/1632): Add support for `GROUP BY *` to return all series within a measurement
- [#1689](https://github.com/influxdata/influxdb/pull/1689): Change `SHOW TAG VALUES WITH KEY="foo"` to use the key name in the result. BREAKING API CHANGE
- [#1699](https://github.com/influxdata/influxdb/pull/1699): Add CPU and memory profiling options to daemon
- [#1672](https://github.com/influxdata/influxdb/pull/1672): Add index tracking to metastore. Makes downed node recovery actually work
- [#1591](https://github.com/influxdata/influxdb/pull/1591): Add `spread` aggregate function
- [#1576](https://github.com/influxdata/influxdb/pull/1576): Add `first` and `last` aggregate functions
- [#1573](https://github.com/influxdata/influxdb/pull/1573): Add `stddev` aggregate function
- [#1565](https://github.com/influxdata/influxdb/pull/1565): Add the admin interface back into the server and update for new API
- [#1562](https://github.com/influxdata/influxdb/pull/1562): Enforce retention policies
- [#1700](https://github.com/influxdata/influxdb/pull/1700): Change `Values` to `Fields` on writes.  BREAKING API CHANGE
- [#1706](https://github.com/influxdata/influxdb/pull/1706): Add support for `LIMIT` and `OFFSET`, which work on the number of series returned in a query. To limit the number of data points use a `WHERE time` clause

### Bugfixes

- [#1636](https://github.com/influxdata/influxdb/issues/1636): Don't store number of fields in raw data. THIS IS A BREAKING DATA CHANGE. YOU MUST START WITH A FRESH DATABASE
- [#1701](https://github.com/influxdata/influxdb/pull/1701), [#1667](https://github.com/influxdata/influxdb/pull/1667), [#1663](https://github.com/influxdata/influxdb/pull/1663), [#1615](https://github.com/influxdata/influxdb/pull/1615): Raft fixes
- [#1644](https://github.com/influxdata/influxdb/pull/1644): Add batching support for significantly improved write performance
- [#1704](https://github.com/influxdata/influxdb/pull/1704): Fix queries that pull back raw data (i.e. ones without aggregate functions)
- [#1718](https://github.com/influxdata/influxdb/pull/1718): Return an error on write if any of the points are don't have at least one field
- [#1806](https://github.com/influxdata/influxdb/pull/1806): Fix regex parsing.  Change regex syntax to use / delimiters.


## v0.9.0-rc1,2 [no public release]

### Features

- Support for tags added
- New queries for showing measurement names, tag keys, and tag values
- Renamed shard spaces to retention policies
- Deprecated matching against regex in favor of explicit writing and querying on retention policies
- Pure Go InfluxQL parser
- Switch to BoltDB as underlying datastore
- BoltDB backed metastore to store schema information
- Updated HTTP API to only have two endpoints `/query` and `/write`
- Added all administrative functions to the query language
- Change cluster architecture to have brokers and data nodes
- Switch to streaming Raft implementation
- In memory inverted index of the tag data
- Pure Go implementation!

## v0.8.6 [2014-11-15]

### Features

- [Issue #973](https://github.com/influxdata/influxdb/issues/973). Support
  joining using a regex or list of time series
- [Issue #1068](https://github.com/influxdata/influxdb/issues/1068). Print
  the processor chain when the query is started

### Bugfixes

- [Issue #584](https://github.com/influxdata/influxdb/issues/584). Don't
  panic if the process died while initializing
- [Issue #663](https://github.com/influxdata/influxdb/issues/663). Make
  sure all sub servies are closed when are stopping InfluxDB
- [Issue #671](https://github.com/influxdata/influxdb/issues/671). Fix
  the Makefile package target for Mac OSX
- [Issue #800](https://github.com/influxdata/influxdb/issues/800). Use
  su instead of sudo in the init script. This fixes the startup problem
  on RHEL 6.
- [Issue #925](https://github.com/influxdata/influxdb/issues/925). Don't
  generate invalid query strings for single point queries
- [Issue #943](https://github.com/influxdata/influxdb/issues/943). Don't
  take two snapshots at the same time
- [Issue #947](https://github.com/influxdata/influxdb/issues/947). Exit
  nicely if the daemon doesn't have permission to write to the log.
- [Issue #959](https://github.com/influxdata/influxdb/issues/959). Stop using
  closed connections in the protobuf client.
- [Issue #978](https://github.com/influxdata/influxdb/issues/978). Check
  for valgrind and mercurial in the configure script
- [Issue #996](https://github.com/influxdata/influxdb/issues/996). Fill should
  fill the time range even if no points exists in the given time range
- [Issue #1008](https://github.com/influxdata/influxdb/issues/1008). Return
  an appropriate exit status code depending on whether the process exits
  due to an error or exits gracefully.
- [Issue #1024](https://github.com/influxdata/influxdb/issues/1024). Hitting
  open files limit causes influxdb to create shards in loop.
- [Issue #1069](https://github.com/influxdata/influxdb/issues/1069). Fix
  deprecated interface endpoint in Admin UI.
- [Issue #1076](https://github.com/influxdata/influxdb/issues/1076). Fix
  the timestamps of data points written by the collectd plugin. (Thanks,
  @renchap for reporting this bug)
- [Issue #1078](https://github.com/influxdata/influxdb/issues/1078). Make sure
  we don't resurrect shard directories for shards that have already expired
- [Issue #1085](https://github.com/influxdata/influxdb/issues/1085). Set
  the connection string of the local raft node
- [Issue #1092](https://github.com/influxdata/influxdb/issues/1093). Set
  the connection string of the local node in the raft snapshot.
- [Issue #1100](https://github.com/influxdata/influxdb/issues/1100). Removing
  a non-existent shard space causes the cluster to panic.
- [Issue #1113](https://github.com/influxdata/influxdb/issues/1113). A nil
  engine.ProcessorChain causes a panic.

## v0.8.5 [2014-10-27]

### Features

- [Issue #1055](https://github.com/influxdata/influxdb/issues/1055). Allow
  graphite and collectd input plugins to have separate binding address

### Bugfixes

- [Issue #1058](https://github.com/influxdata/influxdb/issues/1058). Use
  the query language instead of the continuous query endpoints that
  were removed in 0.8.4
- [Issue #1022](https://github.com/influxdata/influxdb/issues/1022). Return
  an +Inf or NaN instead of panicing when we encounter a divide by zero
- [Issue #821](https://github.com/influxdata/influxdb/issues/821). Don't
  scan through points when we hit the limit
- [Issue #1051](https://github.com/influxdata/influxdb/issues/1051). Fix
  timestamps when the collectd is used and low resolution timestamps
  is set.

## v0.8.4 [2014-10-24]

### Bugfixes

- Remove the continuous query api endpoints since the query language
  has all the features needed to list and delete continuous queries.
- [Issue #778](https://github.com/influxdata/influxdb/issues/778). Selecting
  from a non-existent series should give a better error message indicating
  that the series doesn't exist
- [Issue #988](https://github.com/influxdata/influxdb/issues/988). Check
  the arguments of `top()` and `bottom()`
- [Issue #1021](https://github.com/influxdata/influxdb/issues/1021). Make
  redirecting to standard output and standard error optional instead of
  going to `/dev/null`. This can now be configured by setting `$STDOUT`
  in `/etc/default/influxdb`
- [Issue #985](https://github.com/influxdata/influxdb/issues/985). Make
  sure we drop a shard only when there's no one using it. Otherwise, the
  shard can be closed when another goroutine is writing to it which will
  cause random errors and possibly corruption of the database.

### Features

- [Issue #1047](https://github.com/influxdata/influxdb/issues/1047). Allow
  merge() to take a list of series (as opposed to a regex in #72)

## v0.8.4-rc.1 [2014-10-21]

### Bugfixes

- [Issue #1040](https://github.com/influxdata/influxdb/issues/1040). Revert
  to older raft snapshot if the latest one is corrupted
- [Issue #1004](https://github.com/influxdata/influxdb/issues/1004). Querying
  for data outside of existing shards returns an empty response instead of
  throwing a `Couldn't lookup columns` error
- [Issue #1020](https://github.com/influxdata/influxdb/issues/1020). Change
  init script exit codes to conform to the lsb standards. (Thanks, @spuder)
- [Issue #1011](https://github.com/influxdata/influxdb/issues/1011). Fix
  the tarball for homebrew so that rocksdb is included and the directory
  structure is clean
- [Issue #1007](https://github.com/influxdata/influxdb/issues/1007). Fix
  the content type when an error occurs and the client requests
  compression.
- [Issue #916](https://github.com/influxdata/influxdb/issues/916). Set
  the ulimit in the init script with a way to override the limit
- [Issue #742](https://github.com/influxdata/influxdb/issues/742). Fix
  rocksdb for Mac OSX
- [Issue #387](https://github.com/influxdata/influxdb/issues/387). Aggregations
  with group by time(1w), time(1m) and time(1y) (for week, month and
  year respectively) will cause the start time and end time of the bucket
  to fall on the logical boundaries of the week, month or year.
- [Issue #334](https://github.com/influxdata/influxdb/issues/334). Derivative
  for queries with group by time() and fill(), will take the difference
  between the first value in the bucket and the first value of the next
  bucket.
- [Issue #972](https://github.com/influxdata/influxdb/issues/972). Don't
  assign duplicate server ids

### Features

- [Issue #722](https://github.com/influxdata/influxdb/issues/722). Add
  an install target to the Makefile
- [Issue #1032](https://github.com/influxdata/influxdb/issues/1032). Include
  the admin ui static assets in the binary
- [Issue #1019](https://github.com/influxdata/influxdb/issues/1019). Upgrade
  to rocksdb 3.5.1
- [Issue #992](https://github.com/influxdata/influxdb/issues/992). Add
  an input plugin for collectd. (Thanks, @kimor79)
- [Issue #72](https://github.com/influxdata/influxdb/issues/72). Support merge
  for multiple series using regex syntax

## v0.8.3 [2014-09-24]

### Bugfixes

- [Issue #885](https://github.com/influxdata/influxdb/issues/885). Multiple
  queries separated by semicolons work as expected. Queries are process
  sequentially
- [Issue #652](https://github.com/influxdata/influxdb/issues/652). Return an
  error if an invalid column is used in the where clause
- [Issue #794](https://github.com/influxdata/influxdb/issues/794). Fix case
  insensitive regex matching
- [Issue #853](https://github.com/influxdata/influxdb/issues/853). Move
  cluster config from raft to API.
- [Issue #714](https://github.com/influxdata/influxdb/issues/714). Don't
  panic on invalid boolean operators.
- [Issue #843](https://github.com/influxdata/influxdb/issues/843). Prevent blank database names
- [Issue #780](https://github.com/influxdata/influxdb/issues/780). Fix
  fill() for all aggregators
- [Issue #923](https://github.com/influxdata/influxdb/issues/923). Enclose
  table names in double quotes in the result of GetQueryString()
- [Issue #923](https://github.com/influxdata/influxdb/issues/923). Enclose
  table names in double quotes in the result of GetQueryString()
- [Issue #967](https://github.com/influxdata/influxdb/issues/967). Return an
  error if the storage engine can't be created
- [Issue #954](https://github.com/influxdata/influxdb/issues/954). Don't automatically
  create shards which was causing too many shards to be created when used with
  grafana
- [Issue #939](https://github.com/influxdata/influxdb/issues/939). Aggregation should
  ignore null values and invalid values, e.g. strings with mean().
- [Issue #964](https://github.com/influxdata/influxdb/issues/964). Parse
  big int in queries properly.

## v0.8.2 [2014-09-05]

### Bugfixes

- [Issue #886](https://github.com/influxdata/influxdb/issues/886). Update shard space to not set defaults

- [Issue #867](https://github.com/influxdata/influxdb/issues/867). Add option to return shard space mappings in list series

### Bugfixes

- [Issue #652](https://github.com/influxdata/influxdb/issues/652). Return
  a meaningful error if an invalid column is used in where clause
  after joining multiple series

## v0.8.2 [2014-09-08]

### Features

- Added API endpoint to update shard space definitions

### Bugfixes

- [Issue #886](https://github.com/influxdata/influxdb/issues/886). Shard space regexes reset after restart of InfluxDB

## v0.8.1 [2014-09-03]

- [Issue #896](https://github.com/influxdata/influxdb/issues/896). Allow logging to syslog. Thanks @malthe

### Bugfixes

- [Issue #868](https://github.com/influxdata/influxdb/issues/868). Don't panic when upgrading a snapshot from 0.7.x
- [Issue #887](https://github.com/influxdata/influxdb/issues/887). The first continuous query shouldn't trigger backfill if it had backfill disabled
- [Issue #674](https://github.com/influxdata/influxdb/issues/674). Graceful exit when config file is invalid. (Thanks, @DavidBord)
- [Issue #857](https://github.com/influxdata/influxdb/issues/857). More informative list servers api. (Thanks, @oliveagle)

## v0.8.0 [2014-08-22]

### Features

- [Issue #850](https://github.com/influxdata/influxdb/issues/850). Makes the server listing more informative

### Bugfixes

- [Issue #779](https://github.com/influxdata/influxdb/issues/779). Deleting expired shards isn't thread safe.
- [Issue #860](https://github.com/influxdata/influxdb/issues/860). Load database config should validate shard spaces.
- [Issue #862](https://github.com/influxdata/influxdb/issues/862). Data migrator should have option to set delay time.

## v0.8.0-rc.5 [2014-08-15]

### Features

- [Issue #376](https://github.com/influxdata/influxdb/issues/376). List series should support regex filtering
- [Issue #745](https://github.com/influxdata/influxdb/issues/745). Add continuous queries to the database config
- [Issue #746](https://github.com/influxdata/influxdb/issues/746). Add data migration tool for 0.8.0

### Bugfixes

- [Issue #426](https://github.com/influxdata/influxdb/issues/426). Fill should fill the entire time range that is requested
- [Issue #740](https://github.com/influxdata/influxdb/issues/740). Don't emit non existent fields when joining series with different fields
- [Issue #744](https://github.com/influxdata/influxdb/issues/744). Admin site should have all assets locally
- [Issue #767](https://github.com/influxdata/influxdb/issues/768). Remove shards whenever they expire
- [Issue #781](https://github.com/influxdata/influxdb/issues/781). Don't emit non existent fields when joining series with different fields
- [Issue #791](https://github.com/influxdata/influxdb/issues/791). Move database config loader to be an API endpoint
- [Issue #809](https://github.com/influxdata/influxdb/issues/809). Migration path from 0.7 -> 0.8
- [Issue #811](https://github.com/influxdata/influxdb/issues/811). Gogoprotobuf removed `ErrWrongType`, which is depended on by Raft
- [Issue #820](https://github.com/influxdata/influxdb/issues/820). Query non-local shard with time range to avoid getting back points not in time range
- [Issue #827](https://github.com/influxdata/influxdb/issues/827). Don't leak file descriptors in the WAL
- [Issue #830](https://github.com/influxdata/influxdb/issues/830). List series should return series in lexicographic sorted order
- [Issue #831](https://github.com/influxdata/influxdb/issues/831). Move create shard space to be db specific

## v0.8.0-rc.4 [2014-07-29]

### Bugfixes

- [Issue #774](https://github.com/influxdata/influxdb/issues/774). Don't try to parse "inf" shard retention policy
- [Issue #769](https://github.com/influxdata/influxdb/issues/769). Use retention duration when determining expired shards. (Thanks, @shugo)
- [Issue #736](https://github.com/influxdata/influxdb/issues/736). Only db admins should be able to drop a series
- [Issue #713](https://github.com/influxdata/influxdb/issues/713). Null should be a valid fill value
- [Issue #644](https://github.com/influxdata/influxdb/issues/644). Graphite api should write data in batches to the coordinator
- [Issue #740](https://github.com/influxdata/influxdb/issues/740). Panic when distinct fields are selected from an inner join
- [Issue #781](https://github.com/influxdata/influxdb/issues/781). Panic when distinct fields are added after an inner join

## v0.8.0-rc.3 [2014-07-21]

### Bugfixes

- [Issue #752](https://github.com/influxdata/influxdb/issues/752). `./configure` should use goroot to find gofmt
- [Issue #758](https://github.com/influxdata/influxdb/issues/758). Clarify the reason behind graphite input plugin not starting. (Thanks, @otoolep)
- [Issue #759](https://github.com/influxdata/influxdb/issues/759). Don't revert the regex in the shard space. (Thanks, @shugo)
- [Issue #760](https://github.com/influxdata/influxdb/issues/760). Removing a server should remove it from the shard server ids. (Thanks, @shugo)
- [Issue #772](https://github.com/influxdata/influxdb/issues/772). Add sentinel values to all db. This caused the last key in the db to not be fetched properly.


## v0.8.0-rc.2 [2014-07-15]

- This release is to fix a build error in rc1 which caused rocksdb to not be available
- Bump up the `max-open-files` option to 1000 on all storage engines
- Lower the `write-buffer-size` to 1000

## v0.8.0-rc.1 [2014-07-15]

### Features

- [Issue #643](https://github.com/influxdata/influxdb/issues/643). Support pretty print json. (Thanks, @otoolep)
- [Issue #641](https://github.com/influxdata/influxdb/issues/641). Support multiple storage engines
- [Issue #665](https://github.com/influxdata/influxdb/issues/665). Make build tmp directory configurable in the make file. (Thanks, @dgnorton)
- [Issue #667](https://github.com/influxdata/influxdb/issues/667). Enable compression on all GET requests and when writing data
- [Issue #648](https://github.com/influxdata/influxdb/issues/648). Return permissions when listing db users. (Thanks, @nicolai86)
- [Issue #682](https://github.com/influxdata/influxdb/issues/682). Allow continuous queries to run without backfill (Thanks, @dhammika)
- [Issue #689](https://github.com/influxdata/influxdb/issues/689). **REQUIRES DATA MIGRATION** Move metadata into raft
- [Issue #255](https://github.com/influxdata/influxdb/issues/255). Support millisecond precision using `ms` suffix
- [Issue #95](https://github.com/influxdata/influxdb/issues/95). Drop database should not be synchronous
- [Issue #571](https://github.com/influxdata/influxdb/issues/571). Add support for arbitrary number of shard spaces and retention policies
- Default storage engine changed to RocksDB

### Bugfixes

- [Issue #651](https://github.com/influxdata/influxdb/issues/651). Change permissions of symlink which fix some installation issues. (Thanks, @Dieterbe)
- [Issue #670](https://github.com/influxdata/influxdb/issues/670). Don't warn on missing influxdb user on fresh installs
- [Issue #676](https://github.com/influxdata/influxdb/issues/676). Allow storing high precision integer values without losing any information
- [Issue #695](https://github.com/influxdata/influxdb/issues/695). Prevent having duplicate field names in the write payload. (Thanks, @seunglee150)
- [Issue #731](https://github.com/influxdata/influxdb/issues/731). Don't enable the udp plugin if the `enabled` option is set to false
- [Issue #733](https://github.com/influxdata/influxdb/issues/733). Print an `INFO` message when the input plugin is disabled
- [Issue #707](https://github.com/influxdata/influxdb/issues/707). Graphite input plugin should work payload delimited by any whitespace character
- [Issue #734](https://github.com/influxdata/influxdb/issues/734). Don't buffer non replicated writes
- [Issue #465](https://github.com/influxdata/influxdb/issues/465). Recreating a currently deleting db or series doesn't bring back the old data anymore
- [Issue #358](https://github.com/influxdata/influxdb/issues/358). **BREAKING** List series should return as a single series
- [Issue #499](https://github.com/influxdata/influxdb/issues/499). **BREAKING** Querying non-existent database or series will return an error
- [Issue #570](https://github.com/influxdata/influxdb/issues/570). InfluxDB crashes during delete/drop of database
- [Issue #592](https://github.com/influxdata/influxdb/issues/592). Drop series is inefficient

## v0.7.3 [2014-06-13]

### Bugfixes

- [Issue #637](https://github.com/influxdata/influxdb/issues/637). Truncate log files if the last request wasn't written properly
- [Issue #646](https://github.com/influxdata/influxdb/issues/646). CRITICAL: Duplicate shard ids for new shards if old shards are deleted.

## v0.7.2 [2014-05-30]

### Features

- [Issue #521](https://github.com/influxdata/influxdb/issues/521). MODE works on all datatypes (Thanks, @richthegeek)

### Bugfixes

- [Issue #418](https://github.com/influxdata/influxdb/pull/418). Requests or responses larger than MAX_REQUEST_SIZE break things.
- [Issue #606](https://github.com/influxdata/influxdb/issues/606). InfluxDB will fail to start with invalid permission if log.txt didn't exist
- [Issue #602](https://github.com/influxdata/influxdb/issues/602). Merge will fail to work across shards

### Features

## v0.7.1 [2014-05-29]

### Bugfixes

- [Issue #579](https://github.com/influxdata/influxdb/issues/579). Reject writes to nonexistent databases
- [Issue #597](https://github.com/influxdata/influxdb/issues/597). Force compaction after deleting data

### Features

- [Issue #476](https://github.com/influxdata/influxdb/issues/476). Support ARM architecture
- [Issue #578](https://github.com/influxdata/influxdb/issues/578). Support aliasing for expressions in parenthesis
- [Issue #544](https://github.com/influxdata/influxdb/pull/544). Support forcing node removal from a cluster
- [Issue #591](https://github.com/influxdata/influxdb/pull/591). Support multiple udp input plugins (Thanks, @tpitale)
- [Issue #600](https://github.com/influxdata/influxdb/pull/600). Report version, os, arch, and raftName once per day.

## v0.7.0 [2014-05-23]

### Bugfixes

- [Issue #557](https://github.com/influxdata/influxdb/issues/557). Group by time(1y) doesn't work while time(365d) works
- [Issue #547](https://github.com/influxdata/influxdb/issues/547). Add difference function (Thanks, @mboelstra)
- [Issue #550](https://github.com/influxdata/influxdb/issues/550). Fix tests on 32-bit ARM
- [Issue #524](https://github.com/influxdata/influxdb/issues/524). Arithmetic operators and where conditions don't play nice together
- [Issue #561](https://github.com/influxdata/influxdb/issues/561). Fix missing query in parsing errors
- [Issue #563](https://github.com/influxdata/influxdb/issues/563). Add sample config for graphite over udp
- [Issue #537](https://github.com/influxdata/influxdb/issues/537). Incorrect query syntax causes internal error
- [Issue #565](https://github.com/influxdata/influxdb/issues/565). Empty series names shouldn't cause a panic
- [Issue #575](https://github.com/influxdata/influxdb/issues/575). Single point select doesn't interpret timestamps correctly
- [Issue #576](https://github.com/influxdata/influxdb/issues/576). We shouldn't set timestamps and sequence numbers when listing cq
- [Issue #560](https://github.com/influxdata/influxdb/issues/560). Use /dev/urandom instead of /dev/random
- [Issue #502](https://github.com/influxdata/influxdb/issues/502). Fix a
  race condition in assigning id to db+series+field (Thanks @ohurvitz
  for reporting this bug and providing a script to repro)

### Features

- [Issue #567](https://github.com/influxdata/influxdb/issues/567). Allow selecting from multiple series names by separating them with commas (Thanks, @peekeri)

### Deprecated

- [Issue #460](https://github.com/influxdata/influxdb/issues/460). Don't start automatically after installing
- [Issue #529](https://github.com/influxdata/influxdb/issues/529). Don't run influxdb as root
- [Issue #443](https://github.com/influxdata/influxdb/issues/443). Use `name` instead of `username` when returning cluster admins

## v0.6.5 [2014-05-19]

### Features

- [Issue #551](https://github.com/influxdata/influxdb/issues/551). Add TOP and BOTTOM aggregate functions (Thanks, @chobie)

### Bugfixes

- [Issue #555](https://github.com/influxdata/influxdb/issues/555). Fix a regression introduced in the raft snapshot format

## v0.6.4 [2014-05-16]

### Features

- Make the write batch size configurable (also applies to deletes)
- Optimize writing to multiple series
- [Issue #546](https://github.com/influxdata/influxdb/issues/546). Add UDP support for Graphite API (Thanks, @peekeri)

### Bugfixes

- Fix a bug in shard logic that caused short term shards to be clobbered with long term shards
- [Issue #489](https://github.com/influxdata/influxdb/issues/489). Remove replication factor from CreateDatabase command

## v0.6.3 [2014-05-13]

### Features

- [Issue #505](https://github.com/influxdata/influxdb/issues/505). Return a version header with http the response (Thanks, @majst01)
- [Issue #520](https://github.com/influxdata/influxdb/issues/520). Print the version to the log file

### Bugfixes

- [Issue #516](https://github.com/influxdata/influxdb/issues/516). Close WAL log/index files when they aren't being used
- [Issue #532](https://github.com/influxdata/influxdb/issues/532). Don't log graphite connection EOF as an error
- [Issue #535](https://github.com/influxdata/influxdb/issues/535). WAL Replay hangs if response isn't received
- [Issue #538](https://github.com/influxdata/influxdb/issues/538). Don't panic if the same series existed twice in the request with different columns
- [Issue #536](https://github.com/influxdata/influxdb/issues/536). Joining the cluster after shards are creating shouldn't cause new nodes to panic
- [Issue #539](https://github.com/influxdata/influxdb/issues/539). count(distinct()) with fill shouldn't panic on empty groups
- [Issue #534](https://github.com/influxdata/influxdb/issues/534). Create a new series when interpolating

## v0.6.2 [2014-05-09]

### Bugfixes

- [Issue #511](https://github.com/influxdata/influxdb/issues/511). Don't automatically create the database when a db user is created
- [Issue #512](https://github.com/influxdata/influxdb/issues/512). Group by should respect null values
- [Issue #518](https://github.com/influxdata/influxdb/issues/518). Filter Infinities and NaNs from the returned json
- [Issue #522](https://github.com/influxdata/influxdb/issues/522). Committing requests while replaying caused the WAL to skip some log files
- [Issue #369](https://github.com/influxdata/influxdb/issues/369). Fix some edge cases with WAL recovery

## v0.6.1 [2014-05-06]

### Bugfixes

- [Issue #500](https://github.com/influxdata/influxdb/issues/500). Support `y` suffix in time durations
- [Issue #501](https://github.com/influxdata/influxdb/issues/501). Writes with invalid payload should be rejected
- [Issue #507](https://github.com/influxdata/influxdb/issues/507). New cluster admin passwords don't propagate properly to other nodes in a cluster
- [Issue #508](https://github.com/influxdata/influxdb/issues/508). Don't replay WAL entries for servers with no shards
- [Issue #464](https://github.com/influxdata/influxdb/issues/464). Admin UI shouldn't draw graphs for string columns
- [Issue #480](https://github.com/influxdata/influxdb/issues/480). Large values on the y-axis get cut off

## v0.6.0 [2014-05-02]

### Feature

- [Issue #477](https://github.com/influxdata/influxdb/issues/477). Add a udp json interface (Thanks, Julien Ammous)
- [Issue #491](https://github.com/influxdata/influxdb/issues/491). Make initial root password settable through env variable (Thanks, Edward Muller)

### Bugfixes

- [Issue #469](https://github.com/influxdata/influxdb/issues/469). Drop continuous queries when a database is dropped
- [Issue #431](https://github.com/influxdata/influxdb/issues/431). Don't log to standard output if a log file is specified in the config file
- [Issue #483](https://github.com/influxdata/influxdb/issues/483). Return 409 if a database already exist (Thanks, Edward Muller)
- [Issue #486](https://github.com/influxdata/influxdb/issues/486). Columns used in the target of continuous query shouldn't be inserted in the time series
- [Issue #490](https://github.com/influxdata/influxdb/issues/490). Database user password's cannot be changed (Thanks, Edward Muller)
- [Issue #495](https://github.com/influxdata/influxdb/issues/495). Enforce write permissions properly

## v0.5.12 [2014-04-29]

### Bugfixes

- [Issue #419](https://github.com/influxdata/influxdb/issues/419),[Issue #478](https://github.com/influxdata/influxdb/issues/478). Allow hostname, raft and protobuf ports to be changed, without requiring manual intervention from the user

## v0.5.11 [2014-04-25]

### Features

- [Issue #471](https://github.com/influxdata/influxdb/issues/471). Read and write permissions should be settable through the http api

### Bugfixes

- [Issue #323](https://github.com/influxdata/influxdb/issues/323). Continuous queries should guard against data loops
- [Issue #473](https://github.com/influxdata/influxdb/issues/473). Engine memory optimization

## v0.5.10 [2014-04-22]

### Features

- [Issue #463](https://github.com/influxdata/influxdb/issues/463). Allow series names to use any character (escape by wrapping in double quotes)
- [Issue #447](https://github.com/influxdata/influxdb/issues/447). Allow @ in usernames
- [Issue #466](https://github.com/influxdata/influxdb/issues/466). Allow column names to use any character (escape by wrapping in double quotes)

### Bugfixes

- [Issue #458](https://github.com/influxdata/influxdb/issues/458). Continuous queries with group by time() and a column should insert sequence numbers of 1
- [Issue #457](https://github.com/influxdata/influxdb/issues/457). Deleting series that start with capital letters should work

## v0.5.9 [2014-04-18]

### Bugfixes

- [Issue #446](https://github.com/influxdata/influxdb/issues/446). Check for (de)serialization errors
- [Issue #456](https://github.com/influxdata/influxdb/issues/456). Continuous queries failed if one of the group by columns had null value
- [Issue #455](https://github.com/influxdata/influxdb/issues/455). Comparison operators should ignore null values

## v0.5.8 [2014-04-17]

- Renamed config.toml.sample to config.sample.toml

### Bugfixes

- [Issue #244](https://github.com/influxdata/influxdb/issues/244). Reconstruct the query from the ast
- [Issue #449](https://github.com/influxdata/influxdb/issues/449). Heartbeat timeouts can cause reading from connection to lock up
- [Issue #451](https://github.com/influxdata/influxdb/issues/451). Reduce the aggregation state that is kept in memory so that
  aggregation queries over large periods of time don't take insance amount of memory

## v0.5.7 [2014-04-15]

### Features

- Queries are now logged as INFO in the log file before they run

### Bugfixes

- [Issue #328](https://github.com/influxdata/influxdb/issues/328). Join queries with math expressions don't work
- [Issue #440](https://github.com/influxdata/influxdb/issues/440). Heartbeat timeouts in logs
- [Issue #442](https://github.com/influxdata/influxdb/issues/442). shouldQuerySequentially didn't work as expected
  causing count(*) queries on large time series to use
  lots of memory
- [Issue #437](https://github.com/influxdata/influxdb/issues/437). Queries with negative constants don't parse properly
- [Issue #432](https://github.com/influxdata/influxdb/issues/432). Deleted data using a delete query is resurrected after a server restart
- [Issue #439](https://github.com/influxdata/influxdb/issues/439). Report the right location of the error in the query
- Fix some bugs with the WAL recovery on startup

## v0.5.6 [2014-04-08]

### Features

- [Issue #310](https://github.com/influxdata/influxdb/issues/310). Request should support multiple timeseries
- [Issue #416](https://github.com/influxdata/influxdb/issues/416). Improve the time it takes to drop database

### Bugfixes

- [Issue #413](https://github.com/influxdata/influxdb/issues/413). Don't assume that group by interval is greater than a second
- [Issue #415](https://github.com/influxdata/influxdb/issues/415). Include the database when sending an auth error back to the user
- [Issue #421](https://github.com/influxdata/influxdb/issues/421). Make read timeout a config option
- [Issue #392](https://github.com/influxdata/influxdb/issues/392). Different columns in different shards returns invalid results when a query spans those shards

### Bugfixes

## v0.5.5 [2014-04-04]

- Upgrade leveldb 1.10 -> 1.15

  This should be a backward compatible change, but is here for documentation only

### Feature

- Add a command line option to repair corrupted leveldb databases on startup
- [Issue #401](https://github.com/influxdata/influxdb/issues/401). No limit on the number of columns in the group by clause

### Bugfixes

- [Issue #398](https://github.com/influxdata/influxdb/issues/398). Support now() and NOW() in the query lang
- [Issue #403](https://github.com/influxdata/influxdb/issues/403). Filtering should work with join queries
- [Issue #404](https://github.com/influxdata/influxdb/issues/404). Filtering with invalid condition shouldn't crash the server
- [Issue #405](https://github.com/influxdata/influxdb/issues/405). Percentile shouldn't crash for small number of values
- [Issue #408](https://github.com/influxdata/influxdb/issues/408). Make InfluxDB recover from internal bugs and panics
- [Issue #390](https://github.com/influxdata/influxdb/issues/390). Multiple response.WriteHeader when querying as admin
- [Issue #407](https://github.com/influxdata/influxdb/issues/407). Start processing continuous queries only after the WAL is initialized
- Close leveldb databases properly if we couldn't create a new Shard. See leveldb\_shard\_datastore\_test:131

## v0.5.4 [2014-04-02]

### Bugfixes

- [Issue #386](https://github.com/influxdata/influxdb/issues/386). Drop series should work with series containing dots
- [Issue #389](https://github.com/influxdata/influxdb/issues/389). Filtering shouldn't stop prematurely
- [Issue #341](https://github.com/influxdata/influxdb/issues/341). Make the number of shards that are queried in parallel configurable
- [Issue #394](https://github.com/influxdata/influxdb/issues/394). Support count(distinct) and count(DISTINCT)
- [Issue #362](https://github.com/influxdata/influxdb/issues/362). Limit should be enforced after aggregation

## v0.5.3 [2014-03-31]

### Bugfixes

- [Issue #378](https://github.com/influxdata/influxdb/issues/378). Indexing should return if there are no requests added since the last index
- [Issue #370](https://github.com/influxdata/influxdb/issues/370). Filtering and limit should be enforced on the shards
- [Issue #379](https://github.com/influxdata/influxdb/issues/379). Boolean columns should be usable in where clauses
- [Issue #381](https://github.com/influxdata/influxdb/issues/381). Should be able to do deletes as a cluster admin

## v0.5.2 [2014-03-28]

### Bugfixes

- [Issue #342](https://github.com/influxdata/influxdb/issues/342). Data resurrected after a server restart
- [Issue #367](https://github.com/influxdata/influxdb/issues/367). Influxdb won't start if the api port is commented out
- [Issue #355](https://github.com/influxdata/influxdb/issues/355). Return an error on wrong time strings
- [Issue #331](https://github.com/influxdata/influxdb/issues/331). Allow negative time values in the where clause
- [Issue #371](https://github.com/influxdata/influxdb/issues/371). Seris index isn't deleted when the series is dropped
- [Issue #360](https://github.com/influxdata/influxdb/issues/360). Store and recover continuous queries

## v0.5.1 [2014-03-24]

### Bugfixes

- Revert the version of goraft due to a bug found in the latest version

## v0.5.0 [2014-03-24]

### Features

- [Issue #293](https://github.com/influxdata/influxdb/pull/293). Implement a Graphite listener

### Bugfixes

- [Issue #340](https://github.com/influxdata/influxdb/issues/340). Writing many requests while replaying seems to cause commits out of order

## v0.5.0-rc.6 [2014-03-20]

### Bugfixes

- Increase raft election timeout to avoid unecessary relections
- Sort points before writing them to avoid an explosion in the request
  number when the points are written randomly
- [Issue #335](https://github.com/influxdata/influxdb/issues/335). Fixes regexp for interpolating more than one column value in continuous queries
- [Issue #318](https://github.com/influxdata/influxdb/pull/318). Support EXPLAIN queries
- [Issue #333](https://github.com/influxdata/influxdb/pull/333). Fail
  when the password is too short or too long instead of passing it to
  the crypto library

## v0.5.0-rc.5 [2014-03-11]

### Bugfixes

- [Issue #312](https://github.com/influxdata/influxdb/issues/312). WAL should wait for server id to be set before recovering
- [Issue #301](https://github.com/influxdata/influxdb/issues/301). Use ref counting to guard against race conditions in the shard cache
- [Issue #319](https://github.com/influxdata/influxdb/issues/319). Propagate engine creation error correctly to the user
- [Issue #316](https://github.com/influxdata/influxdb/issues/316). Make
  sure we don't starve goroutines if we get an access denied error
  from one of the shards
- [Issue #306](https://github.com/influxdata/influxdb/issues/306). Deleting/Dropping database takes a lot of memory
- [Issue #302](https://github.com/influxdata/influxdb/issues/302). Should be able to set negative timestamps on points
- [Issue #327](https://github.com/influxdata/influxdb/issues/327). Make delete queries not use WAL. This addresses #315, #317 and #314
- [Issue #321](https://github.com/influxdata/influxdb/issues/321). Make sure we split points on shards properly

## v0.5.0-rc.4 [2014-03-07]

### Bugfixes

- [Issue #298](https://github.com/influxdata/influxdb/issues/298). Fix limit when querying multiple shards
- [Issue #305](https://github.com/influxdata/influxdb/issues/305). Shard ids not unique after restart
- [Issue #309](https://github.com/influxdata/influxdb/issues/309). Don't relog the requests on the remote server
- Fix few bugs in the WAL and refactor the way it works (this requires purging the WAL from previous rc)

## v0.5.0-rc.3 [2014-03-03]

### Bugfixes
- [Issue #69](https://github.com/influxdata/influxdb/issues/69). Support column aliases
- [Issue #287](https://github.com/influxdata/influxdb/issues/287). Make the lru cache size configurable
- [Issue #38](https://github.com/influxdata/influxdb/issues/38). Fix a memory leak discussed in this story
- [Issue #286](https://github.com/influxdata/influxdb/issues/286). Make the number of open shards configurable
- Make LevelDB use the max open files configuration option.

## v0.5.0-rc.2 [2014-02-27]

### Bugfixes

- [Issue #274](https://github.com/influxdata/influxdb/issues/274). Crash after restart
- [Issue #277](https://github.com/influxdata/influxdb/issues/277). Ensure duplicate shards won't be created
- [Issue #279](https://github.com/influxdata/influxdb/issues/279). Limits not working on regex queries
- [Issue #281](https://github.com/influxdata/influxdb/issues/281). `./influxdb -v` should print the sha when building from source
- [Issue #283](https://github.com/influxdata/influxdb/issues/283). Dropping shard and restart in cluster causes panic.
- [Issue #288](https://github.com/influxdata/influxdb/issues/288). Sequence numbers should be unique per server id

## v0.5.0-rc.1 [2014-02-25]

### Bugfixes

- Ensure large deletes don't take too much memory
- [Issue #240](https://github.com/influxdata/influxdb/pull/240). Unable to query against columns with `.` in the name.
- [Issue #250](https://github.com/influxdata/influxdb/pull/250). different result between normal and continuous query with "group by" clause
- [Issue #216](https://github.com/influxdata/influxdb/pull/216). Results with no points should exclude columns and points

### Features

- [Issue #243](https://github.com/influxdata/influxdb/issues/243). Should have endpoint to GET a user's attributes.
- [Issue #269](https://github.com/influxdata/influxdb/pull/269), [Issue #65](https://github.com/influxdata/influxdb/issues/65) New clustering architecture (see docs), with the side effect that queries can be distributed between multiple shards
- [Issue #164](https://github.com/influxdata/influxdb/pull/269),[Issue #103](https://github.com/influxdata/influxdb/pull/269),[Issue #166](https://github.com/influxdata/influxdb/pull/269),[Issue #165](https://github.com/influxdata/influxdb/pull/269),[Issue #132](https://github.com/influxdata/influxdb/pull/269) Make request log a log file instead of leveldb with recovery on startup

### Deprecated

- [Issue #189](https://github.com/influxdata/influxdb/issues/189). `/cluster_admins` and `/db/:db/users` return usernames in a `name` key instead of `username` key.
- [Issue #216](https://github.com/influxdata/influxdb/pull/216). Results with no points should exclude columns and points

## v0.4.4 [2014-02-05]

### Features

- Make the leveldb max open files configurable in the toml file

## v0.4.3 [2014-01-31]

### Bugfixes

- [Issue #225](https://github.com/influxdata/influxdb/issues/225). Remove a hard limit on the points returned by the datastore
- [Issue #223](https://github.com/influxdata/influxdb/issues/223). Null values caused count(distinct()) to panic
- [Issue #224](https://github.com/influxdata/influxdb/issues/224). Null values broke replication due to protobuf limitation

## v0.4.1 [2014-01-30]

### Features

- [Issue #193](https://github.com/influxdata/influxdb/issues/193). Allow logging to stdout. Thanks @schmurfy
- [Issue #190](https://github.com/influxdata/influxdb/pull/190). Add support for SSL.
- [Issue #194](https://github.com/influxdata/influxdb/pull/194). Should be able to disable Admin interface.

### Bugfixes

- [Issue #33](https://github.com/influxdata/influxdb/issues/33). Don't call WriteHeader more than once per request
- [Issue #195](https://github.com/influxdata/influxdb/issues/195). Allow the bind address to be configurable, Thanks @schmurfy.
- [Issue #199](https://github.com/influxdata/influxdb/issues/199). Make the test timeout configurable
- [Issue #200](https://github.com/influxdata/influxdb/issues/200). Selecting `time` or `sequence_number` silently fail
- [Issue #215](https://github.com/influxdata/influxdb/pull/215). Server fails to start up after Raft log compaction and restart.

## v0.4.0 [2014-01-17]

## Features

- [Issue #86](https://github.com/influxdata/influxdb/issues/86). Support arithmetic expressions in select clause
- [Issue #92](https://github.com/influxdata/influxdb/issues/92). Change '==' to '=' and '!=' to '<>'
- [Issue #88](https://github.com/influxdata/influxdb/issues/88). Support datetime strings
- [Issue #64](https://github.com/influxdata/influxdb/issues/64). Shard writes and queries across cluster with replay for briefly downed nodes (< 24 hrs)
- [Issue #78](https://github.com/influxdata/influxdb/issues/78). Sequence numbers persist across restarts so they're not reused
- [Issue #102](https://github.com/influxdata/influxdb/issues/102). Support expressions in where condition
- [Issue #101](https://github.com/influxdata/influxdb/issues/101). Support expressions in aggregates
- [Issue #62](https://github.com/influxdata/influxdb/issues/62). Support updating and deleting column values
- [Issue #96](https://github.com/influxdata/influxdb/issues/96). Replicate deletes in a cluster
- [Issue #94](https://github.com/influxdata/influxdb/issues/94). delete queries
- [Issue #116](https://github.com/influxdata/influxdb/issues/116). Use proper logging
- [Issue #40](https://github.com/influxdata/influxdb/issues/40). Use TOML instead of JSON in the config file
- [Issue #99](https://github.com/influxdata/influxdb/issues/99). Support list series in the query language
- [Issue #149](https://github.com/influxdata/influxdb/issues/149). Cluster admins should be able to perform reads and writes.
- [Issue #108](https://github.com/influxdata/influxdb/issues/108). Querying one point using `time =`
- [Issue #114](https://github.com/influxdata/influxdb/issues/114). Servers should periodically check that they're consistent.
- [Issue #93](https://github.com/influxdata/influxdb/issues/93). Should be able to drop a time series
- [Issue #177](https://github.com/influxdata/influxdb/issues/177). Support drop series in the query language.
- [Issue #184](https://github.com/influxdata/influxdb/issues/184). Implement Raft log compaction.
- [Issue #153](https://github.com/influxdata/influxdb/issues/153). Implement continuous queries

### Bugfixes

- [Issue #90](https://github.com/influxdata/influxdb/issues/90). Group by multiple columns panic
- [Issue #89](https://github.com/influxdata/influxdb/issues/89). 'Group by' combined with 'where' not working
- [Issue #106](https://github.com/influxdata/influxdb/issues/106). Don't panic if we only see one point and can't calculate derivative
- [Issue #105](https://github.com/influxdata/influxdb/issues/105). Panic when using a where clause that reference columns with null values
- [Issue #61](https://github.com/influxdata/influxdb/issues/61). Remove default limits from queries
- [Issue #118](https://github.com/influxdata/influxdb/issues/118). Make column names starting with '_' legal
- [Issue #121](https://github.com/influxdata/influxdb/issues/121). Don't fall back to the cluster admin auth if the db user auth fails
- [Issue #127](https://github.com/influxdata/influxdb/issues/127). Return error on delete queries with where condition that don't have time
- [Issue #117](https://github.com/influxdata/influxdb/issues/117). Fill empty groups with default values
- [Issue #150](https://github.com/influxdata/influxdb/pull/150). Fix parser for when multiple divisions look like a regex.
- [Issue #158](https://github.com/influxdata/influxdb/issues/158). Logged deletes should be stored with the time range if missing.
- [Issue #136](https://github.com/influxdata/influxdb/issues/136). Make sure writes are replicated in order to avoid triggering replays
- [Issue #145](https://github.com/influxdata/influxdb/issues/145). Server fails to join cluster if all starting at same time.
- [Issue #176](https://github.com/influxdata/influxdb/issues/176). Drop database should take effect on all nodes
- [Issue #180](https://github.com/influxdata/influxdb/issues/180). Column names not returned when running multi-node cluster and writing more than one point.
- [Issue #182](https://github.com/influxdata/influxdb/issues/182). Queries with invalid limit clause crash the server

### Deprecated

- deprecate '==' and '!=' in favor of '=' and '<>', respectively
- deprecate `/dbs` (for listing databases) in favor of a more consistent `/db` endpoint
- deprecate `username` field for a more consistent `name` field in `/db/:db/users` and `/cluster_admins`
- deprecate endpoints `/db/:db/admins/:user` in favor of using `/db/:db/users/:user` which should
  be used to update user flags, password, etc.
- Querying for column names that don't exist no longer throws an error.

## v0.3.2

## Features

- [Issue #82](https://github.com/influxdata/influxdb/issues/82). Add endpoint for listing available admin interfaces.
- [Issue #80](https://github.com/influxdata/influxdb/issues/80). Support durations when specifying start and end time
- [Issue #81](https://github.com/influxdata/influxdb/issues/81). Add support for IN

## Bugfixes

- [Issue #75](https://github.com/influxdata/influxdb/issues/75). Don't allow time series names that start with underscore
- [Issue #85](https://github.com/influxdata/influxdb/issues/85). Non-existing columns exist after they have been queried before

## v0.3.0

## Features

- [Issue #51](https://github.com/influxdata/influxdb/issues/51). Implement first and last aggregates
- [Issue #35](https://github.com/influxdata/influxdb/issues/35). Support table aliases in Join Queries
- [Issue #71](https://github.com/influxdata/influxdb/issues/71). Add WillReturnSingleSeries to the Query
- [Issue #61](https://github.com/influxdata/influxdb/issues/61). Limit should default to 10k
- [Issue #59](https://github.com/influxdata/influxdb/issues/59). Add histogram aggregate function

## Bugfixes

- Fix join and merges when the query is a descending order query
- [Issue #57](https://github.com/influxdata/influxdb/issues/57). Don't panic when type of time != float
- [Issue #63](https://github.com/influxdata/influxdb/issues/63). Aggregate queries should not have a sequence_number column

## v0.2.0

### Features

- [Issue #37](https://github.com/influxdata/influxdb/issues/37). Support the negation of the regex matcher !~
- [Issue #47](https://github.com/influxdata/influxdb/issues/47). Spill out query and database detail at the time of bug report

### Bugfixes

- [Issue #36](https://github.com/influxdata/influxdb/issues/36). The regex operator should be =~ not ~=
- [Issue #39](https://github.com/influxdata/influxdb/issues/39). Return proper content types from the http api
- [Issue #42](https://github.com/influxdata/influxdb/issues/42). Make the api consistent with the docs
- [Issue #41](https://github.com/influxdata/influxdb/issues/41). Table/Points not deleted when database is dropped
- [Issue #45](https://github.com/influxdata/influxdb/issues/45). Aggregation shouldn't mess up the order of the points
- [Issue #44](https://github.com/influxdata/influxdb/issues/44). Fix crashes on RHEL 5.9
- [Issue #34](https://github.com/influxdata/influxdb/issues/34). Ascending order always return null for columns that have a null value
- [Issue #55](https://github.com/influxdata/influxdb/issues/55). Limit should limit the points that match the Where clause
- [Issue #53](https://github.com/influxdata/influxdb/issues/53). Writing null values via HTTP API fails

### Deprecated

- Preparing to deprecate `/dbs` (for listing databases) in favor of a more consistent `/db` endpoint
- Preparing to deprecate `username` field for a more consistent `name` field in the `/db/:db/users`
- Preparing to deprecate endpoints `/db/:db/admins/:user` in favor of using `/db/:db/users/:user` which should
  be used to update user flags, password, etc.

## v0.1.0

### Features

- [Issue #29](https://github.com/influxdata/influxdb/issues/29). Semicolon is now optional in queries
- [Issue #31](https://github.com/influxdata/influxdb/issues/31). Support Basic Auth as well as query params for authentication.

### Bugfixes

- Don't allow creating users with empty username
- [Issue #22](https://github.com/influxdata/influxdb/issues/22). Don't set goroot if it was set
- [Issue #25](https://github.com/influxdata/influxdb/issues/25). Fix queries that use the median aggregator
- [Issue #26](https://github.com/influxdata/influxdb/issues/26). Default log and db directories should be in /opt/influxdb/shared/data
- [Issue #27](https://github.com/influxdata/influxdb/issues/27). Group by should not blow up if the one of the columns in group by has null values
- [Issue #30](https://github.com/influxdata/influxdb/issues/30). Column indexes/names getting off somehow
- [Issue #32](https://github.com/influxdata/influxdb/issues/32). Fix many typos in the codebase. Thanks @pborreli

## v0.0.9

#### Features

- Add stddev(...) support
- Better docs, thanks @auxesis and @d-snp.

#### Bugfixes

- Set PYTHONPATH and CC appropriately on mac os x.
- [Issue #18](https://github.com/influxdata/influxdb/issues/18). Fix 386 debian and redhat packages
- [Issue #23](https://github.com/influxdata/influxdb/issues/23). Fix the init scripts on redhat

## v0.0.8

#### Features

- Add a way to reset the root password from the command line.
- Add distinct(..) and derivative(...) support
- Print test coverage if running go1.2

#### Bugfixes

- Fix the default admin site path in the .deb and .rpm packages.
- Fix the configuration filename in the .tar.gz package.

## v0.0.7

#### Features

- include the admin site in the repo to make it easier for newcomers.

## v0.0.6

#### Features

- Add count(distinct(..)) support

#### Bugfixes

- Reuse levigo read/write options.

## v0.0.5

#### Features

- Cache passwords in memory to speed up password verification
- Add MERGE and INNER JOIN support

#### Bugfixes

- All columns should be returned if `select *` was used
- Read/Write benchmarks

## v0.0.2

#### Features

- Add an admin UI
- Deb and RPM packages

#### Bugfixes

- Fix some nil pointer dereferences
- Cleanup the aggregators implementation

## v0.0.1 [2013-10-22]

  * Initial Release<|MERGE_RESOLUTION|>--- conflicted
+++ resolved
@@ -77,12 +77,7 @@
 - [#8713](https://github.com/influxdata/influxdb/issues/8713): Deadlock when dropping measurement and writing
 - [#8726](https://github.com/influxdata/influxdb/pull/8726): Fix leaking tmp file when large compaction aborted
 
-<<<<<<< HEAD
 ## v1.3.3 [2017-08-10]
-=======
-
-## v1.3.3 [unreleased]
->>>>>>> 1566deb3
 
 ### Bugfixes
 
